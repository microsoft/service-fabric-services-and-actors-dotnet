--- conflicted
+++ resolved
@@ -29,15 +29,9 @@
 
     <!-- Version for binaries, nuget packages generated from this repo. -->
     <!-- TODO: Versions numbers are changed here manually for now, Integrate this with GitVersion. -->
-<<<<<<< HEAD
-    <MajorVersion>5</MajorVersion>
-    <MinorVersion>2</MinorVersion>
-    <BuildVersion>9</BuildVersion>
-=======
     <MajorVersion>9</MajorVersion>
     <MinorVersion>1</MinorVersion>
     <BuildVersion>0</BuildVersion>
->>>>>>> 20d36603
     <Revision>0</Revision>
 
   </PropertyGroup>
