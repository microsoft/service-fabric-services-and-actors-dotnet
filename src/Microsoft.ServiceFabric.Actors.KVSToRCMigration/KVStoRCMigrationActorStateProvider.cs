// ------------------------------------------------------------
// Copyright (c) Microsoft Corporation. All rights reserved.
// Licensed under the MIT License (MIT). See License.txt in the repo root for license information.
// ------------------------------------------------------------

namespace Microsoft.ServiceFabric.Actors.KVSToRCMigration
{
    using System;
    using System.Collections.Generic;
    using System.Fabric;
    using System.Linq;
    using System.Security.Cryptography;
    using System.Threading;
    using System.Threading.Tasks;
    using Microsoft.ServiceFabric.Actors;
    using Microsoft.ServiceFabric.Actors.KVSToRCMigration.Models;
    using Microsoft.ServiceFabric.Actors.Migration;
    using Microsoft.ServiceFabric.Actors.Query;
    using Microsoft.ServiceFabric.Actors.Runtime;
    using Microsoft.ServiceFabric.Data;
    using Microsoft.ServiceFabric.Data.Collections;
    using static Microsoft.ServiceFabric.Actors.KVSToRCMigration.MigrationConstants;

    /// <summary>
    /// Provides an implementation of <see cref="KVStoRCMigrationActorStateProvider"/> which
    /// uses <see cref="ReliableCollectionsActorStateProvider"/> to store and persist the actor state.
    /// </summary>
    internal class KVStoRCMigrationActorStateProvider :
        IActorStateProvider, VolatileLogicalTimeManager.ISnapshotHandler, IActorStateProviderInternal
    {
        private string traceId;
        private ReliableCollectionsActorStateProvider rcStateProvider;
        private IStatefulServicePartition servicePartition;
        private IReliableDictionary2<string, string> metadataDictionary;
        private bool isMetadataDictInitialized = false;
        private Task stateProviderInitTask;
        private StatefulServiceInitializationParameters initParams;
        private CancellationTokenSource stateProviderInitCts;
        private RCAmbiguousActorIdHandler ambiguousActorIdHandler;

        /// <summary>
        /// Initializes a new instance of the <see cref="KVStoRCMigrationActorStateProvider"/> class.
        /// </summary>
        public KVStoRCMigrationActorStateProvider()
            : this(new ReliableCollectionsActorStateProvider())
        {
        }

        /// <summary>
        /// Initializes a new instance of the <see cref="KVStoRCMigrationActorStateProvider"/> class with specified reliableCollectionsActorStateProvider
        /// </summary>
        /// <param name="reliableCollectionsActorStateProvider">
        /// The <see cref="ReliableCollectionsActorStateProvider"/> that carries out regular operations of state provider.
        /// </param>
        public KVStoRCMigrationActorStateProvider(ReliableCollectionsActorStateProvider reliableCollectionsActorStateProvider)
        {
            this.rcStateProvider = reliableCollectionsActorStateProvider;
            this.ambiguousActorIdHandler = new RCAmbiguousActorIdHandler(this.rcStateProvider);
        }

        /// <inheritdoc/>
        public Func<CancellationToken, Task> OnRestoreCompletedAsync { set => ((IStateProviderReplica2)this.rcStateProvider).OnRestoreCompletedAsync = value; }

        /// <inheritdoc/>
        public Func<CancellationToken, Task<bool>> OnDataLossAsync { set => ((IStateProviderReplica)this.rcStateProvider).OnDataLossAsync = value; }

        /// <inheritdoc/>
        public string TraceType
        {
            get { return "KVStoRCMigrationActorStateProvider"; }
        }

        /// <inheritdoc/>
        public string TraceId { get => ((IActorStateProviderInternal)this.rcStateProvider).TraceId; }

        /// <inheritdoc/>
        public ReplicaRole CurrentReplicaRole { get => ((IActorStateProviderInternal)this.rcStateProvider).CurrentReplicaRole; }

        /// <inheritdoc/>
        public TimeSpan TransientErrorRetryDelay { get => ((IActorStateProviderInternal)this.rcStateProvider).TransientErrorRetryDelay; }

        /// <inheritdoc/>
        public TimeSpan OperationTimeout { get => ((IActorStateProviderInternal)this.rcStateProvider).OperationTimeout; }

        /// <inheritdoc/>
        public TimeSpan CurrentLogicalTime { get => ((IActorStateProviderInternal)this.rcStateProvider).CurrentLogicalTime; }

        /// <inheritdoc/>
        public long RoleChangeTracker { get => ((IActorStateProviderInternal)this.rcStateProvider).RoleChangeTracker; }

        internal IStatefulServicePartition StatefulServicePartition { get => this.servicePartition; }

        /// <inheritdoc/>
        public void Initialize(ActorTypeInformation actorTypeInformation)
        {
            ((IActorStateProvider)this.rcStateProvider).Initialize(actorTypeInformation);
        }

        /// <inheritdoc/>
        public Task ActorActivatedAsync(ActorId actorId, CancellationToken cancellationToken = default)
        {
            return ((IActorStateProvider)this.rcStateProvider).ActorActivatedAsync(actorId, cancellationToken);
        }

        /// <inheritdoc/>
        public Task ReminderCallbackCompletedAsync(ActorId actorId, IActorReminder reminder, CancellationToken cancellationToken = default)
        {
            return ((IActorStateProvider)this.rcStateProvider).ReminderCallbackCompletedAsync(actorId, reminder, cancellationToken);
        }

        /// <inheritdoc/>
        public Task<T> LoadStateAsync<T>(ActorId actorId, string stateName, CancellationToken cancellationToken = default)
        {
            return ((IActorStateProvider)this.rcStateProvider).LoadStateAsync<T>(actorId, stateName, cancellationToken);
        }

        /// <inheritdoc/>
        public Task SaveStateAsync(ActorId actorId, IReadOnlyCollection<ActorStateChange> stateChanges, CancellationToken cancellationToken = default)
        {
            return ((IActorStateProvider)this.rcStateProvider).SaveStateAsync(actorId, stateChanges, cancellationToken);
        }

        /// <inheritdoc/>
        public Task<bool> ContainsStateAsync(ActorId actorId, string stateName, CancellationToken cancellationToken = default)
        {
            return ((IActorStateProvider)this.rcStateProvider).ContainsStateAsync(actorId, stateName, cancellationToken);
        }

        /// <inheritdoc/>
        public Task RemoveActorAsync(ActorId actorId, CancellationToken cancellationToken = default)
        {
            return ((IActorStateProvider)this.rcStateProvider).RemoveActorAsync(actorId, cancellationToken);
        }

        /// <inheritdoc/>
        public Task<IEnumerable<string>> EnumerateStateNamesAsync(ActorId actorId, CancellationToken cancellationToken = default)
        {
            return ((IActorStateProvider)this.rcStateProvider).EnumerateStateNamesAsync(actorId, cancellationToken);
        }

        /// <inheritdoc/>
        public Task<PagedResult<ActorId>> GetActorsAsync(int numItemsToReturn, ContinuationToken continuationToken, CancellationToken cancellationToken)
        {
            return ((IActorStateProvider)this.rcStateProvider).GetActorsAsync(numItemsToReturn, continuationToken, cancellationToken);
        }

        /// <inheritdoc/>
        public Task<ReminderPagedResult<KeyValuePair<ActorId, List<ActorReminderState>>>> GetRemindersAsync(int numItemsToReturn, ActorId actorId, ContinuationToken continuationToken, CancellationToken cancellationToken)
        {
            return ((IActorStateProvider)this.rcStateProvider).GetRemindersAsync(numItemsToReturn, actorId, continuationToken, cancellationToken);
        }

        /// <inheritdoc/>
        public Task SaveReminderAsync(ActorId actorId, IActorReminder reminder, CancellationToken cancellationToken = default)
        {
            return ((IActorStateProvider)this.rcStateProvider).SaveReminderAsync(actorId, reminder, cancellationToken);
        }

        /// <inheritdoc/>
        public Task DeleteReminderAsync(ActorId actorId, string reminderName, CancellationToken cancellationToken = default)
        {
            return ((IActorStateProvider)this.rcStateProvider).DeleteReminderAsync(actorId, reminderName, cancellationToken);
        }

        /// <inheritdoc/>
        public Task DeleteRemindersAsync(IReadOnlyDictionary<ActorId, IReadOnlyCollection<string>> reminderNames, CancellationToken cancellationToken = default)
        {
            return ((IActorStateProvider)this.rcStateProvider).DeleteRemindersAsync(reminderNames, cancellationToken);
        }

        /// <inheritdoc/>
        public Task<IActorReminderCollection> LoadRemindersAsync(CancellationToken cancellationToken = default)
        {
            return ((IActorStateProvider)this.rcStateProvider).LoadRemindersAsync(cancellationToken);
        }

        /// <inheritdoc/>
        public void Initialize(StatefulServiceInitializationParameters initializationParameters)
        {
            this.traceId = ActorTrace.GetTraceIdForReplica(initializationParameters.PartitionId, initializationParameters.ReplicaId);
            this.initParams = initializationParameters;
            ((IStateProviderReplica)this.rcStateProvider).Initialize(initializationParameters);
        }

        /// <inheritdoc/>
        public Task<IReplicator> OpenAsync(ReplicaOpenMode openMode, IStatefulServicePartition partition, CancellationToken cancellationToken)
        {
            this.servicePartition = partition;
            return ((IStateProviderReplica)this.rcStateProvider).OpenAsync(openMode, partition, cancellationToken);
        }

        /// <inheritdoc/>
        async Task IStateProviderReplica.ChangeRoleAsync(ReplicaRole newRole, CancellationToken cancellationToken)
        {
            await ((IStateProviderReplica)this.rcStateProvider).ChangeRoleAsync(newRole, cancellationToken);
            if (newRole == ReplicaRole.Primary)
            {
                this.stateProviderInitCts = new CancellationTokenSource();
                this.stateProviderInitTask = this.StartStateProviderInitialization(this.stateProviderInitCts.Token);
            }
            else
            {
                await this.CancelStateProviderInitializationAsync();
            }
        }

        /// <inheritdoc/>
        public Task CloseAsync(CancellationToken cancellationToken)
        {
            return ((IStateProviderReplica)this.rcStateProvider).CloseAsync(cancellationToken);
        }

        /// <inheritdoc/>
        public void Abort()
        {
            ((IStateProviderReplica)this.rcStateProvider).Abort();
        }

        /// <inheritdoc/>
        public Task BackupAsync(Func<BackupInfo, CancellationToken, Task<bool>> backupCallback)
        {
            return ((IStateProviderReplica)this.rcStateProvider).BackupAsync(backupCallback);
        }

        /// <inheritdoc/>
        public Task BackupAsync(BackupOption option, TimeSpan timeout, CancellationToken cancellationToken, Func<BackupInfo, CancellationToken, Task<bool>> backupCallback)
        {
            return ((IStateProviderReplica)this.rcStateProvider).BackupAsync(option, timeout, cancellationToken, backupCallback);
        }

        /// <inheritdoc/>
        public Task RestoreAsync(string backupFolderPath)
        {
            return ((IStateProviderReplica)this.rcStateProvider).RestoreAsync(backupFolderPath);
        }

        /// <inheritdoc/>
        public Task RestoreAsync(string backupFolderPath, RestorePolicy restorePolicy, CancellationToken cancellationToken)
        {
            return ((IStateProviderReplica)this.rcStateProvider).RestoreAsync(backupFolderPath, restorePolicy, cancellationToken);
        }

        /// <inheritdoc/>
        public Task OnSnapshotAsync(TimeSpan currentLogicalTime)
        {
            return ((VolatileLogicalTimeManager.ISnapshotHandler)this.rcStateProvider).OnSnapshotAsync(currentLogicalTime);
        }

        /// <summary>
        /// Modifies data from KVS store into a suitable format for RC. Saves the modified data in RC store.
        /// </summary>
        /// <param name="kvsData">
        /// Data from KVS store that needs to be modified and saved in RC
        /// </param>
        /// <param name="cancellationToken">
        /// Cancellation token
        /// </param>
        /// <param name="skipPresenceDictResolve">If true, attempts to resolve the actorid(ambiguous) from user resolver implementation.
        /// If false, then local presence dictionary is used before user resolvers.</param>
        /// <returns>A <see cref="Task"/> representing the result of the asynchronous operation.</returns>
        public async Task<long> SaveStateAsync(List<KeyValuePair> kvsData, CancellationToken cancellationToken, bool skipPresenceDictResolve = false)
        {
            List<string> keysMigrated = new List<string>();
            int presenceKeyCount = 0, reminderCompletedKeyCount = 0, logicalTimeCount = 0, actorStateCount = 0, reminderCount = 0;
            long lastAppliedSN = -1;
            return await this.rcStateProvider.GetActorStateProviderHelper().ExecuteWithRetriesAsync(
                async () =>
                {
                    using (var tx = this.GetStateManager().CreateTransaction())
                    {
<<<<<<< HEAD
                        byte[] rcValue = { };
                        if (this.GetDictionaryFromKVSKey(data.Key, out var dictionary))
                        {
                            var rcKey = this.TransformKVSKeyToRCFormat(data.Key);
                            if (!data.IsDeleted)
                            {
                                rcValue = data.Value;
                                if (data.Key.StartsWith(ActorPresenceKeyPrefix))
                                {
=======
                        try
                        {
                            foreach (var data in kvsData)
                            {
                                var rcKey = this.TransformKVSKeyToRCFormat(data.Key);
                                byte[] rcValue = { };
                                IReliableDictionary2<string, byte[]> dictionary = null;
                                if (data.Key.StartsWith(ActorPresenceKeyPrefix))
                                {
                                    rcValue = data.Value;
                                    dictionary = this.rcStateProvider.GetActorPresenceDictionary();
>>>>>>> 91cb52af
                                    presenceKeyCount++;
                                }
                                else if (data.Key.StartsWith(ActorStorageKeyPrefix))
                                {
<<<<<<< HEAD
=======
                                    rcValue = data.Value;
                                    ActorId actorId;
                                    if (string.IsNullOrEmpty(data.ActorId))
                                    {
                                        actorId = await this.ambiguousActorIdHandler.ResolveActorIdAsync(rcKey, tx, cancellationToken, skipPresenceDictResolve);
                                    }
                                    else
                                    {
                                        actorId = new ActorId(data.ActorId);
                                    }

                                    dictionary = this.rcStateProvider.GetActorStateDictionary(actorId);
>>>>>>> 91cb52af
                                    actorStateCount++;
                                }
                                else if (data.Key.StartsWith(ReminderCompletedeStorageKeyPrefix))
                                {
<<<<<<< HEAD
                                    ReminderCompletedData reminderCompletedData = MigrationUtility.KVS.DeserializeReminderCompletedData(data.Key, data.Value, this.TraceId);
                                    rcValue = MigrationUtility.RC.SerializeReminderCompletedData(data.Key, reminderCompletedData, this.TraceId);
=======
                                    ReminderCompletedData reminderCompletedData = this.DeserializeReminderCompletedData(rcKey, data.Value);
                                    rcValue = this.SerializeReminderCompletedData(rcKey, reminderCompletedData);
                                    dictionary = this.rcStateProvider.GetReminderCompletedDictionary();
>>>>>>> 91cb52af
                                    reminderCompletedKeyCount++;
                                }
                                else if (data.Key.StartsWith(ReminderStorageKeyPrefix))
                                {
<<<<<<< HEAD
                                    ActorReminderData reminderCompletedData = MigrationUtility.KVS.DeserializeReminder(data.Key, data.Value, this.TraceId);
                                    rcValue = MigrationUtility.RC.SerializeReminder(data.Key, reminderCompletedData, this.TraceId);
                                    reminderCount++;
                                }

                                cancellationToken.ThrowIfCancellationRequested();
                                await dictionary.AddOrUpdateAsync(tx, rcKey, rcValue, (k, v) => rcValue);
                            }
                            else
                            {
                                if (!(await dictionary.TryRemoveAsync(tx, rcKey)).HasValue)
                                {
                                    // It should be fine, if we are unable to delete the entry, since the data validation would catch any abnormallity.
                                    ActorTrace.Source.WriteInfoWithId(
                                        this.TraceType,
                                        this.traceId,
                                        $"Failed to apply tombstone. Common cause for this behavior could be a failover.");
                                }
                            }

                            keysMigrated.Add(data.Key);
                            lastAppliedSN = data.Version;
                        }
                    }

                    await tx.CommitAsync();
                }
                catch (Exception ex)
                {
                    await this.metadataDictionary.TryAddAsync(
                       tx,
                       MigrationConstants.MigrationEndDateTimeUTC,
                       DateTime.UtcNow.ToString(),
                       MigrationConstants.DefaultRCTimeout,
                       cancellationToken);

                    await this.metadataDictionary.AddOrUpdateAsync(
                        tx,
                        MigrationConstants.MigrationCurrentStatus,
                        MigrationState.Aborted.ToString(),
                        (_, __) => MigrationState.Aborted.ToString(),
                        MigrationConstants.DefaultRCTimeout,
                        cancellationToken);

                    // Commit with the same transaction to avoid race condition during failover.
                    await tx.CommitAsync();

                    throw ex;
                }

                ActorTrace.Source.WriteNoiseWithId(this.TraceType, this.traceId, string.Join(MigrationConstants.DefaultDelimiter.ToString(), keysMigrated));

                string infoLevelMessage = "Migrated " + presenceKeyCount + " presence keys, "
                    + reminderCompletedKeyCount + " reminder completed keys, "
                    + logicalTimeCount + " logical timestamps, "
                    + actorStateCount + " actor states and "
                    + reminderCount + " reminders.";
                ActorTrace.Source.WriteInfoWithId(this.TraceType, this.traceId, infoLevelMessage);
            }

            return keysMigrated.Count;
=======
                                    ActorReminderData actorReminderData = this.DeserializeReminder(rcKey, data.Value);
                                    rcValue = this.SerializeReminder(rcKey, actorReminderData);
                                    dictionary = this.rcStateProvider.GetReminderDictionary(actorReminderData.ActorId);
                                    reminderCount++;
                                }
                                else if (data.Key.Equals(LogicalTimestampKey)
                                    || data.Key.StartsWith(MigrationConstants.RejectWritesKey))
                                {
                                    ActorTrace.Source.WriteInfoWithId(
                                        this.TraceType,
                                        this.traceId,
                                        "Ignoring KVS key - {0}",
                                        data.Key);
                                    continue;
                                }
                                else
                                {
                                    var message = "Migration Error: Failed to parse the KVS key - " + data.Key;

                                    ActorTrace.Source.WriteInfoWithId(
                                        this.TraceType,
                                        this.traceId,
                                        message);

                                    continue;
                                }

                                if (rcValue.Length > 0)
                                {
                                    cancellationToken.ThrowIfCancellationRequested();
                                    await dictionary.AddOrUpdateAsync(tx, rcKey, rcValue, (k, v) => rcValue);
                                }

                                keysMigrated.Add(data.Key);
                                lastAppliedSN = data.Version;
                            }

                            await this.AddOrUpdateMigratedKeysAsync(tx, keysMigrated, cancellationToken);
                            await tx.CommitAsync();
                        }
                        catch (Exception ex)
                        {
                            await this.metadataDictionary.TryAddAsync(
                               tx,
                               MigrationConstants.MigrationEndDateTimeUTC,
                               DateTime.UtcNow.ToString(),
                               MigrationConstants.DefaultRCTimeout,
                               cancellationToken);

                            await this.metadataDictionary.AddOrUpdateAsync(
                                tx,
                                MigrationConstants.MigrationCurrentStatus,
                                MigrationState.Aborted.ToString(),
                                (_, __) => MigrationState.Aborted.ToString(),
                                MigrationConstants.DefaultRCTimeout,
                                cancellationToken);

                            // Commit with the same transaction to avoid race condition during failover.
                            await tx.CommitAsync();

                            throw ex;
                        }

                        ActorTrace.Source.WriteNoiseWithId(this.TraceType, this.traceId, string.Join(MigrationConstants.DefaultDelimiter.ToString(), keysMigrated));

                        string infoLevelMessage = "Migrated " + presenceKeyCount + " presence keys, "
                            + reminderCompletedKeyCount + " reminder completed keys, "
                            + logicalTimeCount + " logical timestamps, "
                            + actorStateCount + " actor states and "
                            + reminderCount + " reminders.";
                        ActorTrace.Source.WriteInfoWithId(this.TraceType, this.traceId, infoLevelMessage);
                        return keysMigrated.Count;
                    }
                },
                "KVSToRCMigrationActorStateProvide.SaveStateAsync",
                cancellationToken);
>>>>>>> 91cb52af
        }

        internal async Task<IReliableDictionary2<string, string>> GetMetadataDictionaryAsync()
        {
            await this.stateProviderInitTask;
            return this.metadataDictionary;
        }

        internal StatefulServiceInitializationParameters GetInitParams()
        {
            return this.initParams;
        }

        internal IReliableStateManagerReplica2 GetStateManager()
        {
            return this.rcStateProvider.GetStateManager();
        }

        internal async Task ValidateDataPostMigrationAsync(List<KeyValuePair> kvsData, byte[] keyHash, byte[] valueHash)
        {
            var keyHashAlgo = new SHA512Managed();
            var valueHashAlgo = new SHA512Managed();

            foreach (var data in kvsData)
            {
                if (MigrationUtility.IgnoreKey(data.Key))
                {
                    continue;
                }

                var rcKey = this.TransformKVSKeyToRCFormat(data.Key);
                if (this.GetDictionaryFromKVSKey(data.Key, out var dictionary))
                {
                    using (var tx = this.GetStateManager().CreateTransaction())
                    {
                        var condValue = await dictionary.TryGetValueAsync(tx, rcKey);
                        if (condValue.HasValue)
                        {
                            if (data.IsDeleted)
                            {
                                ActorTrace.Source.WriteErrorWithId(
                                    this.TraceType,
                                    this.traceId,
                                    $"{data.Key} exists while it is expected to be deleted");

                                throw new MigrationDataValidationException("Post migration validation checks failed.");
                            }
                            else
                            {
                                var rcValue = condValue.Value;
                                if (data.Key.StartsWith(ReminderCompletedeStorageKeyPrefix))
                                {
                                    rcValue = MigrationUtility.KVS.SerializeReminder(data.Key, MigrationUtility.RC.DeserializeReminder(rcKey, rcValue, this.TraceId), this.TraceId);
                                }
                                else if (data.Key.StartsWith(ReminderStorageKeyPrefix))
                                {
                                    rcValue = MigrationUtility.KVS.SerializeReminderCompletedData(data.Key, MigrationUtility.RC.DeserializeReminderCompletedData(rcKey, rcValue, this.TraceId), this.TraceId);
                                }

                                valueHashAlgo.TransformBlock(rcValue, 0, rcValue.Length, null, 0);
                            }
                        }
                    }
                }
            }

            valueHashAlgo.TransformFinalBlock(new byte[0], 0, 0);
            var rcValueHash = valueHashAlgo.Hash;
            if (!valueHash.SequenceEqual(rcValueHash))
            {
                ActorTrace.Source.WriteErrorWithId(
                        this.TraceType,
                        this.traceId,
                        "Migration data hashes do not compare to equal");

                throw new MigrationDataValidationException("Post migration validation checks failed.");
            }
        }

        private bool GetDictionaryFromKVSKey(string key, out IReliableDictionary2<string, byte[]> dictionary)
        {
            dictionary = null;
            IReliableDictionary2<string, byte[]> temp = null;
            if (key.StartsWith(ActorPresenceKeyPrefix))
            {
                temp = this.rcStateProvider.GetActorPresenceDictionary();
            }
            else if (key.StartsWith(ActorStorageKeyPrefix))
            {
                temp = this.rcStateProvider.GetActorStateDictionary(this.GetActorIdFromStorageKey(key));
            }
            else if (key.StartsWith(ReminderCompletedeStorageKeyPrefix))
            {
                temp = this.rcStateProvider.GetReminderCompletedDictionary();
            }
            else if (key.StartsWith(ReminderStorageKeyPrefix))
            {
                temp = this.rcStateProvider.GetReminderDictionary(this.GetActorIdFromStorageKey(key));
            }
            else if (key.Equals(LogicalTimestampKey)
                || key.StartsWith(MigrationConstants.RejectWritesKey))
            {
                ActorTrace.Source.WriteInfoWithId(
                    this.TraceType,
                    this.traceId,
                    $"Ignoring KVS key - {key}",
                    key);

                return false;
            }
            else
            {
                var message = "Migration Error: Failed to parse the KVS key - " + key;

                ActorTrace.Source.WriteWarningWithId(
                    this.TraceType,
                    this.traceId,
                    message);

                return false;
            }

            dictionary = temp;

            return true;
        }

        internal ReliableCollectionsActorStateProvider GetInternalStateProvider()
        {
            return this.rcStateProvider;
        }

        internal string TransformKVSKeyToRCFormat(string key)
        {
            int firstUnderscorePosition = key.IndexOf("_");
            if (key.StartsWith("@@"))
            {
                return key.Substring(firstUnderscorePosition + 1) + "_";
            }

            return key.Substring(firstUnderscorePosition + 1);
        }

        private ActorId GetActorIdFromStorageKey(string key)
        {
            // It is not right to assume the ActorId wouldn't have underscores.
            // TODO: Handle this in ambiguous ActorId PR
            var startIndex = this.GetNthIndex(key, '_', 2);
            var endIndex = this.GetNthIndex(key, '_', 3);
            var actorId = new ActorId(key.Substring(startIndex + 1, endIndex - startIndex - 1));

            ActorTrace.Source.WriteNoiseWithId(
                        this.TraceType,
                        this.traceId,
                        $"GetActorIdFromStorageKey - ActorId: {actorId}, Key : {key}");

            return actorId;
        }

        private int GetNthIndex(string s, char t, int n)
        {
            int count = 0;
            for (int i = 0; i < s.Length; i++)
            {
                if (s[i] == t)
                {
                    count++;
                    if (count == n)
                    {
                        return i;
                    }
                }
            }

            return -1;
        }

<<<<<<< HEAD
        private string TransformKVSKeyToRCFormat(string key)
        {
            int firstUnderscorePosition = key.IndexOf("_");
            if (key.StartsWith("@@"))
            {
                return key.Substring(firstUnderscorePosition + 1) + "_";
            }

            return key.Substring(firstUnderscorePosition + 1);
=======
        private ReminderCompletedData DeserializeReminderCompletedData(string key, byte[] data)
        {
            using (var reader = XmlDictionaryReader.CreateBinaryReader(data, XmlDictionaryReaderQuotas.Max))
            {
                try
                {
                    var res = (ReminderCompletedData)ReminderCompletedDataContractSerializer.ReadObject(reader);

                    ActorTrace.Source.WriteNoiseWithId(
                        this.TraceType,
                        this.traceId,
                        $"Successfully deserialized Reminder Completed Data - Key : {key}, UtcTime : {res.UtcTime}, LogicalTime : {res.LogicalTime}");
                    return res;
                }
                catch (Exception ex)
                {
                    ActorTrace.Source.WriteErrorWithId(
                        this.TraceType,
                        this.traceId,
                        $"Failed to deserialize Reminder Completed Data - Key : {key}, ErrorMessage : {ex.Message}");

                    throw ex;
                }
            }
        }

        private byte[] SerializeReminderCompletedData(string key, ReminderCompletedData data)
        {
            try
            {
                var res = ReminderCompletedDataSerializer.Serialize(data);
                ActorTrace.Source.WriteNoiseWithId(
                    this.TraceType,
                    this.traceId,
                    $"Successfully serialized Reminder Completed Data - Key : {key}");

                return res;
            }
            catch (Exception ex)
            {
                ActorTrace.Source.WriteErrorWithId(
                    this.TraceType,
                    this.traceId,
                    $"Failed to serialize Reminder Completed Data - Key : {key}, ErrorMessage : {ex.Message}");

                throw ex;
            }
        }

        private ActorReminderData DeserializeReminder(string key, byte[] data)
        {
            using (var reader = XmlDictionaryReader.CreateBinaryReader(data, XmlDictionaryReaderQuotas.Max))
            {
                try
                {
                    var res = (ActorReminderData)ReminderDataContractSerializer.ReadObject(reader);

                    ActorTrace.Source.WriteNoiseWithId(
                        this.TraceType,
                        this.traceId,
                        $"Successfully deserialized Reminder - Key : {key}, ActorId : {res.ActorId}, DueTime : {res.DueTime}, IsReadOnly : {res.IsReadOnly}, LogicalCreationTime : {res.LogicalCreationTime}, Name : {res.Name}, Period : {res.Period}, State : {res.State}");
                    return res;
                }
                catch (Exception ex)
                {
                    ActorTrace.Source.WriteErrorWithId(
                        this.TraceType,
                        this.traceId,
                        $"Failed to deserialize Reminder - Key : {key}, ErrorMessage : {ex.Message}");

                    throw ex;
                }
            }
        }

        private byte[] SerializeReminder(string key, ActorReminderData data)
        {
            try
            {
                var res = ActorReminderDataSerializer.Serialize(data);
                ActorTrace.Source.WriteNoiseWithId(
                    this.TraceType,
                    this.traceId,
                    $"Successfully serialized Reminder - Key : {key}");

                return res;
            }
            catch (Exception ex)
            {
                ActorTrace.Source.WriteErrorWithId(
                    this.TraceType,
                    this.traceId,
                    $"Failed to serialize Reminder - Key : {key}, ErrorMessage : {ex.Message}");

                throw ex;
            }
>>>>>>> 91cb52af
        }

        private async Task InitializeMetadataDictAsync(CancellationToken cancellationToken)
        {
            cancellationToken.ThrowIfCancellationRequested();
            ActorTrace.Source.WriteInfoWithId(this.TraceType, this.traceId, "Initializing metadata dictionary");

            if (this.isMetadataDictInitialized)
            {
                ActorTrace.Source.WriteInfoWithId(this.TraceType, this.traceId, "Metadata dictionary already registered.");
                return;
            }

            IReliableDictionary2<string, string> metadataDict = null;

            using (var tx = this.rcStateProvider.GetStateManager().CreateTransaction())
            {
                try
                {
                    metadataDict = await this.GetOrAddDictionaryAsync(tx, MigrationConstants.MetadataDictionaryName);
                    cancellationToken.ThrowIfCancellationRequested();
                    await tx.CommitAsync();
                }
                catch (Exception e)
                {
                    ActorTrace.Source.WriteInfoWithId(this.TraceType, this.traceId, e.Message);
                }
            }

            this.metadataDictionary = metadataDict;

            Volatile.Write(ref this.isMetadataDictInitialized, true);
            ActorTrace.Source.WriteInfoWithId(this.TraceType, this.traceId, "Registering Metadata dictionary SUCCEEDED.");
        }

        private Task<IReliableDictionary2<string, string>> GetOrAddDictionaryAsync(ITransaction tx, string dictionaryName)
        {
            return this.rcStateProvider.GetStateManager().GetOrAddAsync<IReliableDictionary2<string, string>>(tx, dictionaryName);
        }

        private async Task WaitForWriteStatusAsync(CancellationToken cancellationToken)
        {
            var retryCount = 0;

            while (!cancellationToken.IsCancellationRequested &&
                   this.servicePartition.WriteStatus != PartitionAccessStatus.Granted)
            {
                retryCount++;
                await Task.Delay(retryCount * 500, cancellationToken);
            }
        }

        private async Task StartStateProviderInitialization(CancellationToken cancellationToken)
        {
            Exception unexpectedException = null;
            try
            {
                var stateProviderHelper = new ActorStateProviderHelper(this);
                cancellationToken.ThrowIfCancellationRequested();
                await stateProviderHelper.ExecuteWithRetriesAsync(
                    async () =>
                    {
                        await this.WaitForWriteStatusAsync(cancellationToken);
                        await this.InitializeMetadataDictAsync(cancellationToken);
                    },
                    "StartStateProviderInitialization",
                    cancellationToken);
            }
            catch (OperationCanceledException opEx)
            {
                if (!cancellationToken.IsCancellationRequested)
                {
                    unexpectedException = opEx;
                }
            }
            catch (FabricObjectClosedException)
            {
                // This can happen when replica is closing. CancellationToken should get signaled.
                // Fall through and let the task check for CancellationToken.
            }
            catch (FabricNotPrimaryException)
            {
                // This replica is no more primary. CancellationToken should get signaled.
                // Fall through and let the task check for CancellationToken.
            }
            catch (Exception ex)
            {
                unexpectedException = ex;
            }

            if (unexpectedException != null)
            {
                var msgFormat = "StartStateProviderInitialization() failed due to " +
                                 "an unexpected Exception causing replica to fault: {0}";

                ActorTrace.Source.WriteErrorWithId(
                    this.TraceType,
                    this.traceId,
                    string.Format(msgFormat, unexpectedException.ToString()));

                this.servicePartition.ReportFault(FaultType.Transient);
            }
        }

        private async Task CancelStateProviderInitializationAsync()
        {
            if (this.stateProviderInitCts != null
                && this.stateProviderInitTask != null
                && this.stateProviderInitCts.IsCancellationRequested == false)
            {
                try
                {
                    ActorTrace.Source.WriteInfoWithId(this.TraceType, this.traceId, "Canceling state provider initialization");

                    this.stateProviderInitCts.Cancel();

                    await this.stateProviderInitTask;
                }
                catch (Exception ex)
                {
                    var msgFormat = "StartStateProviderInitialization() failed due to " +
                                     "an unexpected Exception causing replica to fault: {0}";

                    ActorTrace.Source.WriteErrorWithId(
                        this.TraceType,
                        this.traceId,
                        string.Format(msgFormat, ex.ToString()));

                    this.servicePartition.ReportFault(FaultType.Transient);
                }
                finally
                {
                    this.stateProviderInitCts = null;
                    this.stateProviderInitTask = null;
                }
            }
        }
    }
}<|MERGE_RESOLUTION|>--- conflicted
+++ resolved
@@ -268,166 +268,60 @@
                 {
                     using (var tx = this.GetStateManager().CreateTransaction())
                     {
-<<<<<<< HEAD
-                        byte[] rcValue = { };
-                        if (this.GetDictionaryFromKVSKey(data.Key, out var dictionary))
-                        {
-                            var rcKey = this.TransformKVSKeyToRCFormat(data.Key);
-                            if (!data.IsDeleted)
-                            {
-                                rcValue = data.Value;
-                                if (data.Key.StartsWith(ActorPresenceKeyPrefix))
-                                {
-=======
                         try
                         {
                             foreach (var data in kvsData)
                             {
+                                byte[] rcValue = { };
+                                var dictionary = await this.GetDictionaryFromKVSKeyAsync(data, tx, skipPresenceDictResolve, cancellationToken);
+                                if (dictionary == null)
+                                {
+                                    continue;
+                                }
+
                                 var rcKey = this.TransformKVSKeyToRCFormat(data.Key);
-                                byte[] rcValue = { };
-                                IReliableDictionary2<string, byte[]> dictionary = null;
-                                if (data.Key.StartsWith(ActorPresenceKeyPrefix))
+                                if (!data.IsDeleted)
                                 {
                                     rcValue = data.Value;
-                                    dictionary = this.rcStateProvider.GetActorPresenceDictionary();
->>>>>>> 91cb52af
-                                    presenceKeyCount++;
-                                }
-                                else if (data.Key.StartsWith(ActorStorageKeyPrefix))
-                                {
-<<<<<<< HEAD
-=======
-                                    rcValue = data.Value;
-                                    ActorId actorId;
-                                    if (string.IsNullOrEmpty(data.ActorId))
+                                    if (data.Key.StartsWith(ActorPresenceKeyPrefix))
                                     {
-                                        actorId = await this.ambiguousActorIdHandler.ResolveActorIdAsync(rcKey, tx, cancellationToken, skipPresenceDictResolve);
+                                        presenceKeyCount++;
                                     }
-                                    else
+                                    else if (data.Key.StartsWith(ActorStorageKeyPrefix))
                                     {
-                                        actorId = new ActorId(data.ActorId);
+                                        actorStateCount++;
                                     }
-
-                                    dictionary = this.rcStateProvider.GetActorStateDictionary(actorId);
->>>>>>> 91cb52af
-                                    actorStateCount++;
-                                }
-                                else if (data.Key.StartsWith(ReminderCompletedeStorageKeyPrefix))
-                                {
-<<<<<<< HEAD
-                                    ReminderCompletedData reminderCompletedData = MigrationUtility.KVS.DeserializeReminderCompletedData(data.Key, data.Value, this.TraceId);
-                                    rcValue = MigrationUtility.RC.SerializeReminderCompletedData(data.Key, reminderCompletedData, this.TraceId);
-=======
-                                    ReminderCompletedData reminderCompletedData = this.DeserializeReminderCompletedData(rcKey, data.Value);
-                                    rcValue = this.SerializeReminderCompletedData(rcKey, reminderCompletedData);
-                                    dictionary = this.rcStateProvider.GetReminderCompletedDictionary();
->>>>>>> 91cb52af
-                                    reminderCompletedKeyCount++;
-                                }
-                                else if (data.Key.StartsWith(ReminderStorageKeyPrefix))
-                                {
-<<<<<<< HEAD
-                                    ActorReminderData reminderCompletedData = MigrationUtility.KVS.DeserializeReminder(data.Key, data.Value, this.TraceId);
-                                    rcValue = MigrationUtility.RC.SerializeReminder(data.Key, reminderCompletedData, this.TraceId);
-                                    reminderCount++;
-                                }
-
-                                cancellationToken.ThrowIfCancellationRequested();
-                                await dictionary.AddOrUpdateAsync(tx, rcKey, rcValue, (k, v) => rcValue);
-                            }
-                            else
-                            {
-                                if (!(await dictionary.TryRemoveAsync(tx, rcKey)).HasValue)
-                                {
-                                    // It should be fine, if we are unable to delete the entry, since the data validation would catch any abnormallity.
-                                    ActorTrace.Source.WriteInfoWithId(
-                                        this.TraceType,
-                                        this.traceId,
-                                        $"Failed to apply tombstone. Common cause for this behavior could be a failover.");
-                                }
-                            }
-
-                            keysMigrated.Add(data.Key);
-                            lastAppliedSN = data.Version;
-                        }
-                    }
-
-                    await tx.CommitAsync();
-                }
-                catch (Exception ex)
-                {
-                    await this.metadataDictionary.TryAddAsync(
-                       tx,
-                       MigrationConstants.MigrationEndDateTimeUTC,
-                       DateTime.UtcNow.ToString(),
-                       MigrationConstants.DefaultRCTimeout,
-                       cancellationToken);
-
-                    await this.metadataDictionary.AddOrUpdateAsync(
-                        tx,
-                        MigrationConstants.MigrationCurrentStatus,
-                        MigrationState.Aborted.ToString(),
-                        (_, __) => MigrationState.Aborted.ToString(),
-                        MigrationConstants.DefaultRCTimeout,
-                        cancellationToken);
-
-                    // Commit with the same transaction to avoid race condition during failover.
-                    await tx.CommitAsync();
-
-                    throw ex;
-                }
-
-                ActorTrace.Source.WriteNoiseWithId(this.TraceType, this.traceId, string.Join(MigrationConstants.DefaultDelimiter.ToString(), keysMigrated));
-
-                string infoLevelMessage = "Migrated " + presenceKeyCount + " presence keys, "
-                    + reminderCompletedKeyCount + " reminder completed keys, "
-                    + logicalTimeCount + " logical timestamps, "
-                    + actorStateCount + " actor states and "
-                    + reminderCount + " reminders.";
-                ActorTrace.Source.WriteInfoWithId(this.TraceType, this.traceId, infoLevelMessage);
-            }
-
-            return keysMigrated.Count;
-=======
-                                    ActorReminderData actorReminderData = this.DeserializeReminder(rcKey, data.Value);
-                                    rcValue = this.SerializeReminder(rcKey, actorReminderData);
-                                    dictionary = this.rcStateProvider.GetReminderDictionary(actorReminderData.ActorId);
-                                    reminderCount++;
-                                }
-                                else if (data.Key.Equals(LogicalTimestampKey)
-                                    || data.Key.StartsWith(MigrationConstants.RejectWritesKey))
-                                {
-                                    ActorTrace.Source.WriteInfoWithId(
-                                        this.TraceType,
-                                        this.traceId,
-                                        "Ignoring KVS key - {0}",
-                                        data.Key);
-                                    continue;
+                                    else if (data.Key.StartsWith(ReminderCompletedeStorageKeyPrefix))
+                                    {
+                                        ReminderCompletedData reminderCompletedData = MigrationUtility.KVS.DeserializeReminderCompletedData(data.Key, data.Value, this.TraceId);
+                                        rcValue = MigrationUtility.RC.SerializeReminderCompletedData(data.Key, reminderCompletedData, this.TraceId);
+                                        reminderCompletedKeyCount++;
+                                    }
+                                    else if (data.Key.StartsWith(ReminderStorageKeyPrefix))
+                                    {
+                                        ActorReminderData reminderCompletedData = MigrationUtility.KVS.DeserializeReminder(data.Key, data.Value, this.TraceId);
+                                        rcValue = MigrationUtility.RC.SerializeReminder(data.Key, reminderCompletedData, this.TraceId);
+                                        reminderCount++;
+                                    }
+
+                                    cancellationToken.ThrowIfCancellationRequested();
+                                    await dictionary.AddOrUpdateAsync(tx, rcKey, rcValue, (k, v) => rcValue);
                                 }
                                 else
                                 {
-                                    var message = "Migration Error: Failed to parse the KVS key - " + data.Key;
-
-                                    ActorTrace.Source.WriteInfoWithId(
-                                        this.TraceType,
-                                        this.traceId,
-                                        message);
-
-                                    continue;
-                                }
-
-                                if (rcValue.Length > 0)
-                                {
-                                    cancellationToken.ThrowIfCancellationRequested();
-                                    await dictionary.AddOrUpdateAsync(tx, rcKey, rcValue, (k, v) => rcValue);
+                                    if (!(await dictionary.TryRemoveAsync(tx, rcKey)).HasValue)
+                                    {
+                                        // It should be fine, if we are unable to delete the entry, since the data validation would catch any abnormallity.
+                                        ActorTrace.Source.WriteInfoWithId(
+                                            this.TraceType,
+                                            this.traceId,
+                                            $"Failed to apply tombstone. Common cause for this behavior could be a failover.");
+                                    }
                                 }
 
                                 keysMigrated.Add(data.Key);
                                 lastAppliedSN = data.Version;
                             }
-
-                            await this.AddOrUpdateMigratedKeysAsync(tx, keysMigrated, cancellationToken);
-                            await tx.CommitAsync();
                         }
                         catch (Exception ex)
                         {
@@ -465,7 +359,6 @@
                 },
                 "KVSToRCMigrationActorStateProvide.SaveStateAsync",
                 cancellationToken);
->>>>>>> 91cb52af
         }
 
         internal async Task<IReliableDictionary2<string, string>> GetMetadataDictionaryAsync()
@@ -484,7 +377,7 @@
             return this.rcStateProvider.GetStateManager();
         }
 
-        internal async Task ValidateDataPostMigrationAsync(List<KeyValuePair> kvsData, byte[] keyHash, byte[] valueHash)
+        internal async Task ValidateDataPostMigrationAsync(List<KeyValuePair> kvsData, byte[] keyHash, byte[] valueHash, bool skipPresenceDictResolve, CancellationToken cancellationToken)
         {
             var keyHashAlgo = new SHA512Managed();
             var valueHashAlgo = new SHA512Managed();
@@ -496,37 +389,40 @@
                     continue;
                 }
 
-                var rcKey = this.TransformKVSKeyToRCFormat(data.Key);
-                if (this.GetDictionaryFromKVSKey(data.Key, out var dictionary))
-                {
-                    using (var tx = this.GetStateManager().CreateTransaction())
+                using (var tx = this.GetStateManager().CreateTransaction())
+                {
+                    var rcKey = this.TransformKVSKeyToRCFormat(data.Key);
+                    var dictionary = await this.GetDictionaryFromKVSKeyAsync(data, tx, skipPresenceDictResolve, cancellationToken);
+                    if (dictionary == null)
                     {
-                        var condValue = await dictionary.TryGetValueAsync(tx, rcKey);
-                        if (condValue.HasValue)
+                        continue;
+                    }
+
+                    var condValue = await dictionary.TryGetValueAsync(tx, rcKey);
+                    if (condValue.HasValue)
+                    {
+                        if (data.IsDeleted)
                         {
-                            if (data.IsDeleted)
+                            ActorTrace.Source.WriteErrorWithId(
+                                this.TraceType,
+                                this.traceId,
+                                $"{data.Key} exists while it is expected to be deleted");
+
+                            throw new MigrationDataValidationException("Post migration validation checks failed.");
+                        }
+                        else
+                        {
+                            var rcValue = condValue.Value;
+                            if (data.Key.StartsWith(ReminderCompletedeStorageKeyPrefix))
                             {
-                                ActorTrace.Source.WriteErrorWithId(
-                                    this.TraceType,
-                                    this.traceId,
-                                    $"{data.Key} exists while it is expected to be deleted");
-
-                                throw new MigrationDataValidationException("Post migration validation checks failed.");
+                                rcValue = MigrationUtility.KVS.SerializeReminder(data.Key, MigrationUtility.RC.DeserializeReminder(rcKey, rcValue, this.TraceId), this.TraceId);
                             }
-                            else
+                            else if (data.Key.StartsWith(ReminderStorageKeyPrefix))
                             {
-                                var rcValue = condValue.Value;
-                                if (data.Key.StartsWith(ReminderCompletedeStorageKeyPrefix))
-                                {
-                                    rcValue = MigrationUtility.KVS.SerializeReminder(data.Key, MigrationUtility.RC.DeserializeReminder(rcKey, rcValue, this.TraceId), this.TraceId);
-                                }
-                                else if (data.Key.StartsWith(ReminderStorageKeyPrefix))
-                                {
-                                    rcValue = MigrationUtility.KVS.SerializeReminderCompletedData(data.Key, MigrationUtility.RC.DeserializeReminderCompletedData(rcKey, rcValue, this.TraceId), this.TraceId);
-                                }
-
-                                valueHashAlgo.TransformBlock(rcValue, 0, rcValue.Length, null, 0);
+                                rcValue = MigrationUtility.KVS.SerializeReminderCompletedData(data.Key, MigrationUtility.RC.DeserializeReminderCompletedData(rcKey, rcValue, this.TraceId), this.TraceId);
                             }
+
+                            valueHashAlgo.TransformBlock(rcValue, 0, rcValue.Length, null, 0);
                         }
                     }
                 }
@@ -545,9 +441,25 @@
             }
         }
 
-        private bool GetDictionaryFromKVSKey(string key, out IReliableDictionary2<string, byte[]> dictionary)
-        {
-            dictionary = null;
+        internal ReliableCollectionsActorStateProvider GetInternalStateProvider()
+        {
+            return this.rcStateProvider;
+        }
+
+        internal string TransformKVSKeyToRCFormat(string key)
+        {
+            int firstUnderscorePosition = key.IndexOf("_");
+            if (key.StartsWith("@@"))
+            {
+                return key.Substring(firstUnderscorePosition + 1) + "_";
+            }
+
+            return key.Substring(firstUnderscorePosition + 1);
+        }
+
+        private async Task<IReliableDictionary2<string, byte[]>> GetDictionaryFromKVSKeyAsync(KeyValuePair data, Data.ITransaction tx, bool skipPresenceDictResolve, CancellationToken cancellationToken)
+        {
+            var key = data.Key;
             IReliableDictionary2<string, byte[]> temp = null;
             if (key.StartsWith(ActorPresenceKeyPrefix))
             {
@@ -555,7 +467,18 @@
             }
             else if (key.StartsWith(ActorStorageKeyPrefix))
             {
-                temp = this.rcStateProvider.GetActorStateDictionary(this.GetActorIdFromStorageKey(key));
+                ActorId actorId;
+                if (string.IsNullOrEmpty(data.ActorId))
+                {
+                    var rcKey = this.TransformKVSKeyToRCFormat(data.Key);
+                    actorId = await this.ambiguousActorIdHandler.ResolveActorIdAsync(rcKey, tx, cancellationToken, skipPresenceDictResolve);
+                }
+                else
+                {
+                    actorId = new ActorId(data.ActorId);
+                }
+
+                temp = this.rcStateProvider.GetActorStateDictionary(actorId);
             }
             else if (key.StartsWith(ReminderCompletedeStorageKeyPrefix))
             {
@@ -573,8 +496,6 @@
                     this.traceId,
                     $"Ignoring KVS key - {key}",
                     key);
-
-                return false;
             }
             else
             {
@@ -584,29 +505,9 @@
                     this.TraceType,
                     this.traceId,
                     message);
-
-                return false;
-            }
-
-            dictionary = temp;
-
-            return true;
-        }
-
-        internal ReliableCollectionsActorStateProvider GetInternalStateProvider()
-        {
-            return this.rcStateProvider;
-        }
-
-        internal string TransformKVSKeyToRCFormat(string key)
-        {
-            int firstUnderscorePosition = key.IndexOf("_");
-            if (key.StartsWith("@@"))
-            {
-                return key.Substring(firstUnderscorePosition + 1) + "_";
-            }
-
-            return key.Substring(firstUnderscorePosition + 1);
+            }
+
+            return temp;
         }
 
         private ActorId GetActorIdFromStorageKey(string key)
@@ -641,116 +542,6 @@
             }
 
             return -1;
-        }
-
-<<<<<<< HEAD
-        private string TransformKVSKeyToRCFormat(string key)
-        {
-            int firstUnderscorePosition = key.IndexOf("_");
-            if (key.StartsWith("@@"))
-            {
-                return key.Substring(firstUnderscorePosition + 1) + "_";
-            }
-
-            return key.Substring(firstUnderscorePosition + 1);
-=======
-        private ReminderCompletedData DeserializeReminderCompletedData(string key, byte[] data)
-        {
-            using (var reader = XmlDictionaryReader.CreateBinaryReader(data, XmlDictionaryReaderQuotas.Max))
-            {
-                try
-                {
-                    var res = (ReminderCompletedData)ReminderCompletedDataContractSerializer.ReadObject(reader);
-
-                    ActorTrace.Source.WriteNoiseWithId(
-                        this.TraceType,
-                        this.traceId,
-                        $"Successfully deserialized Reminder Completed Data - Key : {key}, UtcTime : {res.UtcTime}, LogicalTime : {res.LogicalTime}");
-                    return res;
-                }
-                catch (Exception ex)
-                {
-                    ActorTrace.Source.WriteErrorWithId(
-                        this.TraceType,
-                        this.traceId,
-                        $"Failed to deserialize Reminder Completed Data - Key : {key}, ErrorMessage : {ex.Message}");
-
-                    throw ex;
-                }
-            }
-        }
-
-        private byte[] SerializeReminderCompletedData(string key, ReminderCompletedData data)
-        {
-            try
-            {
-                var res = ReminderCompletedDataSerializer.Serialize(data);
-                ActorTrace.Source.WriteNoiseWithId(
-                    this.TraceType,
-                    this.traceId,
-                    $"Successfully serialized Reminder Completed Data - Key : {key}");
-
-                return res;
-            }
-            catch (Exception ex)
-            {
-                ActorTrace.Source.WriteErrorWithId(
-                    this.TraceType,
-                    this.traceId,
-                    $"Failed to serialize Reminder Completed Data - Key : {key}, ErrorMessage : {ex.Message}");
-
-                throw ex;
-            }
-        }
-
-        private ActorReminderData DeserializeReminder(string key, byte[] data)
-        {
-            using (var reader = XmlDictionaryReader.CreateBinaryReader(data, XmlDictionaryReaderQuotas.Max))
-            {
-                try
-                {
-                    var res = (ActorReminderData)ReminderDataContractSerializer.ReadObject(reader);
-
-                    ActorTrace.Source.WriteNoiseWithId(
-                        this.TraceType,
-                        this.traceId,
-                        $"Successfully deserialized Reminder - Key : {key}, ActorId : {res.ActorId}, DueTime : {res.DueTime}, IsReadOnly : {res.IsReadOnly}, LogicalCreationTime : {res.LogicalCreationTime}, Name : {res.Name}, Period : {res.Period}, State : {res.State}");
-                    return res;
-                }
-                catch (Exception ex)
-                {
-                    ActorTrace.Source.WriteErrorWithId(
-                        this.TraceType,
-                        this.traceId,
-                        $"Failed to deserialize Reminder - Key : {key}, ErrorMessage : {ex.Message}");
-
-                    throw ex;
-                }
-            }
-        }
-
-        private byte[] SerializeReminder(string key, ActorReminderData data)
-        {
-            try
-            {
-                var res = ActorReminderDataSerializer.Serialize(data);
-                ActorTrace.Source.WriteNoiseWithId(
-                    this.TraceType,
-                    this.traceId,
-                    $"Successfully serialized Reminder - Key : {key}");
-
-                return res;
-            }
-            catch (Exception ex)
-            {
-                ActorTrace.Source.WriteErrorWithId(
-                    this.TraceType,
-                    this.traceId,
-                    $"Failed to serialize Reminder - Key : {key}, ErrorMessage : {ex.Message}");
-
-                throw ex;
-            }
->>>>>>> 91cb52af
         }
 
         private async Task InitializeMetadataDictAsync(CancellationToken cancellationToken)
