--- conflicted
+++ resolved
@@ -565,32 +565,5 @@
                 await tx.CommitAsync();
             }
          }
-
-<<<<<<< HEAD
-        private void EmitTelemetryEvent(TimeSpan timeSpent, long keysMigrated, int workerCount, int iterationCount)
-        {
-            /*
-             * ActorTelemetry.KVSToRCMigrationPhaseEndEvent(
-                MigrationUtility.GetPhaseEndTelemetryKey(this.migrationPhase),
-                this.statefulServiceContext,
-                this.migrationSettings.SourceServiceUri.OriginalString,
-                timeSpent,
-                keysMigrated,
-                workerCount,
-                iterationCount);
-            */
-=======
-        private async Task<PhaseResult> GetResultAsync(CancellationToken cancellationToken)
-        {
-            PhaseResult phaseResult;
-            using (var tx = this.Transaction)
-            {
-                phaseResult = await GetResultAsync(this.MetaDataDictionary, tx, this.migrationPhase, this.currentIteration, this.TraceId, cancellationToken);
-                await tx.CommitAsync();
-            }
-
-            return phaseResult;
->>>>>>> 04addb19
-        }
     }
 }