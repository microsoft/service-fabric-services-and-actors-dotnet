// ------------------------------------------------------------
// Copyright (c) Microsoft Corporation. All rights reserved.
// Licensed under the MIT License (MIT). See License.txt in the repo root for license information.
// ------------------------------------------------------------

namespace Microsoft.ServiceFabric.Actors.KVSToRCMigration
{
    using System;
    using System.Collections.Generic;
<<<<<<< HEAD
    using System.IO;
    using System.Linq;
    using System.Runtime.Serialization;
=======
    using System.Threading;
>>>>>>> 91cb52af
    using System.Threading.Tasks;
    using System.Xml;
    using Microsoft.ServiceFabric.Actors.Migration;
    using Microsoft.ServiceFabric.Actors.Runtime;
<<<<<<< HEAD
=======
    using Microsoft.ServiceFabric.Data.Collections;
    using static Microsoft.ServiceFabric.Actors.KVSToRCMigration.MigrationConstants;
>>>>>>> 91cb52af

    internal static class MigrationUtility
    {
        private static readonly string TraceType = typeof(MigrationUtility).ToString();

        public static bool ShouldRetryOperation(
            string currentExceptionId,
            int maxRetryCount,
            ref string lastSeenExceptionId,
            ref int currentRetryCount)
        {
            if (maxRetryCount == 0)
            {
                return false;
            }

            if (currentExceptionId == lastSeenExceptionId)
            {
                if (currentRetryCount >= maxRetryCount)
                {
                    // We have retried max number of times.
                    return false;
                }

                ++currentRetryCount;
                return true;
            }

            // The current retriable exception is different from the exception that was last seen,
            // reset the retry tracking variables
            lastSeenExceptionId = currentExceptionId;
            currentRetryCount = 1;
            return true;
        }

        public static async Task<string> GetValueOrDefaultAsync(ActorStateProviderHelper stateProviderHelper, Func<Data.ITransaction> txFactory, IReliableDictionary2<string, string> metadataDict, string key, CancellationToken cancellationToken)
        {
            return await stateProviderHelper.ExecuteWithRetriesAsync(
                async () =>
                {
                    using (var tx = txFactory.Invoke())
                    {
                        var res = await metadataDict.TryGetValueAsync(
                                tx,
                                key,
                                DefaultRCTimeout,
                                cancellationToken);
                        return res.HasValue ? res.Value : null;
                    }
                },
                $"MigrationPhaseWorkloadBase.TryGetValueAsync.{key}",
                cancellationToken);
        }

        public static async Task<string> GetValueAsync(ActorStateProviderHelper stateProviderHelper, Func<Data.ITransaction> txFactory, IReliableDictionary2<string, string> metadataDict, string key, CancellationToken cancellationToken)
        {
            return await stateProviderHelper.ExecuteWithRetriesAsync(
                    async () =>
                    {
                        using (var tx = txFactory.Invoke())
                        {
                            var res = await metadataDict.TryGetValueAsync(
                                tx,
                                key,
                                DefaultRCTimeout,
                                cancellationToken);
                            if (res.HasValue)
                            {
                                return res.Value;
                            }

                            throw new KeyNotFoundException(key);
                        }
                    },
                    $"MigrationPhaseWorkloadBase.TryGetValueAsync.{key}",
                    cancellationToken);
        }

        public static async Task<DateTime?> ParseDateTimeAsync(Func<Task<string>> func, string traceId)
        {
            string valueString = await func();
            if (string.IsNullOrEmpty(valueString))
            {
                return null;
            }

            if (!DateTime.TryParse(valueString, out var value))
            {
                TraceAndThrowException(valueString, traceId);
            }

            return value;
        }

        public static async Task<long?> ParseLongAsync(Func<Task<string>> func, string traceId)
        {
            string valueString = await func();
            if (string.IsNullOrEmpty(valueString))
            {
                return null;
            }

            if (!long.TryParse(valueString, out var value))
            {
                TraceAndThrowException(valueString, traceId);
            }

            return value;
        }

        public static long ParseLong(string valueString, string traceId)
        {
            if (!long.TryParse(valueString, out var value))
            {
                TraceAndThrowException(valueString, traceId);
            }

            return value;
        }

        public static async Task<int> ParseIntAsync(Func<Task<string>> func, string traceId)
        {
            string valueString = await func();
            if (!int.TryParse(valueString, out var value))
            {
                TraceAndThrowException(valueString, traceId);
            }

            return value;
        }

        public static async Task<int> ParseIntAsync(Func<Task<string>> func, int defaultValue, string traceId)
        {
            string valueString = await func();
            if (string.IsNullOrEmpty(valueString))
            {
                return defaultValue;
            }

            if (!int.TryParse(valueString, out var value))
            {
                TraceAndThrowException(valueString, traceId);
            }

            return value;
        }

        public static async Task<MigrationPhase> ParseMigrationPhaseAsync(Func<Task<string>> func, string traceId)
        {
            string valueString = await func();
            if (string.IsNullOrEmpty(valueString))
            {
                return MigrationPhase.None;
            }

            if (!Enum.TryParse<MigrationPhase>(valueString, out var value))
            {
                TraceAndThrowException(valueString, traceId);
            }

            return value;
        }

        public static async Task<MigrationState> ParseMigrationStateAsync(Func<Task<string>> func, string traceId)
        {
            string valueString = await func();
            if (string.IsNullOrEmpty(valueString))
            {
                return MigrationState.None;
            }

            if (!Enum.TryParse<MigrationState>(valueString, out var value))
            {
                TraceAndThrowException(valueString, traceId);
            }

            return value;
        }

        public static async Task<bool> ParseBoolAsync(Func<Task<string>> func, string traceId)
        {
            string valueString = await func();
            if (string.IsNullOrEmpty(valueString))
            {
                return false;
            }

            if (!bool.TryParse(valueString, out var value))
            {
                TraceAndThrowException(valueString, traceId);
            }

            return value;
        }

        public static async Task<T> ExecuteWithRetriesAsync<T>(Func<Task<T>> asyncFunc, string traceId, string funcTag, int retryCount = 0, IEnumerable<Type> retryableExceptions = null)
        {
            try
            {
                ActorTrace.Source.WriteInfoWithId(
                    TraceType,
                    traceId,
                    $"Invoking migration func - {funcTag}");
                return await ExecuteWithRetriesInternalAsync(asyncFunc, traceId, funcTag, retryCount);
            }
            finally
            {
                ActorTrace.Source.WriteInfoWithId(
                   TraceType,
                   traceId,
                   $"Migration func - {funcTag} completed");
            }
        }

        public static T ExecuteWithRetries<T>(Func<T> func, string traceId, string funcTag, int retryCount = 0, IEnumerable<Type> retryableExceptions = null)
        {
            try
            {
                ActorTrace.Source.WriteInfoWithId(
                    TraceType,
                    traceId,
                    $"Invoking migration func - {funcTag}");
                return ExecuteWithRetriesInternal(func, traceId, funcTag, retryCount);
            }
            finally
            {
                ActorTrace.Source.WriteInfoWithId(
                   TraceType,
                   traceId,
                   $"Migration func - {funcTag} completed");
            }
        }

        public static async Task ExecuteWithRetriesAsync(Func<Task> asyncFunc, string traceId, string funcTag, int retryCount = 0, IEnumerable<Type> retryableExceptions = null)
        {
            await ExecuteWithRetriesAsync(
                async () =>
                {
                    await asyncFunc.Invoke();
                    return (object)null;
                },
                traceId,
                funcTag,
                retryCount,
                retryableExceptions);
        }

        public static bool IgnoreKey(string key)
        {
            return key == MigrationConstants.RejectWritesKey
                || key == MigrationConstants.LogicalTimestampKey;
        }

        private static async Task<T> ExecuteWithRetriesInternalAsync<T>(Func<Task<T>> func, string traceId, string funcTag, int retriesLeft = 0, IEnumerable<Type> retryableExceptions = null)
        {
            Exception exToThrow = null;
            try
            {
                return await func.Invoke();
            }
            catch (Exception ex)
            {
                ActorTrace.Source.WriteErrorWithId(
                    TraceType,
                    traceId,
                    $"Migration func - {funcTag} failed with exception - {ex}, retries left - {retriesLeft}");

                exToThrow = ex;
            }

            if (exToThrow != null)
            {
                var exMatch = retryableExceptions.FirstOrDefault(type => type.IsAssignableFrom(exToThrow.GetType()));
                if (exMatch == default(Type) || retriesLeft <= 0)
                {
                    throw exToThrow;
                }
            }

            await Task.Delay(MigrationConstants.ConstantBackoffInterval);

            return await ExecuteWithRetriesInternalAsync(func, traceId, funcTag, retriesLeft - 1);
        }

        private static T ExecuteWithRetriesInternal<T>(Func<T> func, string traceId, string funcTag, int retriesLeft = 0, IEnumerable<Type> retryableExceptions = null)
        {
            Exception exToThrow = null;
            try
            {
                return func.Invoke();
            }
            catch (Exception ex)
            {
                ActorTrace.Source.WriteErrorWithId(
                    TraceType,
                    traceId,
                    $"Migration func - {funcTag} failed with exception - {ex}, retries left - {retriesLeft}");

                exToThrow = ex;
            }

            if (exToThrow != null)
            {
                var exMatch = retryableExceptions.FirstOrDefault(type => type.IsAssignableFrom(exToThrow.GetType()));
                if (exMatch == default(Type) || retriesLeft <= 0)
                {
                    throw exToThrow;
                }
            }

            return ExecuteWithRetriesInternal(func, traceId, funcTag, retriesLeft - 1);
        }

        private static void TraceAndThrowException<TData>(TData data, string traceId)
        {
            ActorTrace.Source.WriteErrorWithId(
                    TraceType,
                    traceId,
                    $"Failed to parse {data}");

            throw new Exception($"Failed to parse {data}"); // TODO: SFException.
        }

        internal static class RC
        {
            private static readonly string TraceType = "MigrationUtility.RC";

            internal static byte[] SerializeReminderCompletedData(string key, ReminderCompletedData data, string traceId)
            {
                try
                {
                    var res = ReminderCompletedDataSerializer.Serialize(data);
                    ActorTrace.Source.WriteNoiseWithId(
                        TraceType,
                        traceId,
                        $"Successfully serialized Reminder Completed Data - Key : {key}");

                    return res;
                }
                catch (Exception ex)
                {
                    ActorTrace.Source.WriteErrorWithId(
                        TraceType,
                        traceId,
                        $"Failed to serialize Reminder Completed Data - Key : {key}, ErrorMessage : {ex.Message}");

                    throw ex;
                }
            }

            internal static ReminderCompletedData DeserializeReminderCompletedData(string key, byte[] data, string traceId)
            {
                try
                {
                    var res = ReminderCompletedDataSerializer.Deserialize(data);
                    ActorTrace.Source.WriteNoiseWithId(
                        TraceType,
                        traceId,
                        $"Successfully deserialized Reminder Completed Data - Key : {key}");

                    return res;
                }
                catch (Exception ex)
                {
                    ActorTrace.Source.WriteErrorWithId(
                        TraceType,
                        traceId,
                        $"Failed to deserialize Reminder Completed Data - Key : {key}, ErrorMessage : {ex.Message}");

                    throw ex;
                }
            }

            internal static byte[] SerializeReminder(string key, ActorReminderData data, string traceId)
            {
                try
                {
                    var res = ActorReminderDataSerializer.Serialize(data);
                    ActorTrace.Source.WriteNoiseWithId(
                        TraceType,
                        traceId,
                        $"Successfully serialized Reminder - Key : {key}");

                    return res;
                }
                catch (Exception ex)
                {
                    ActorTrace.Source.WriteErrorWithId(
                        TraceType,
                        traceId,
                        $"Failed to serialize Reminder - Key : {key}, ErrorMessage : {ex.Message}");

                    throw ex;
                }
            }

            internal static ActorReminderData DeserializeReminder(string key, byte[] data, string traceId)
            {
                try
                {
                    var res = ActorReminderDataSerializer.Deserialize(data);
                    ActorTrace.Source.WriteNoiseWithId(
                        TraceType,
                        traceId,
                        $"Successfully deserialized Reminder - Key : {key}");

                    return res;
                }
                catch (Exception ex)
                {
                    ActorTrace.Source.WriteErrorWithId(
                        TraceType,
                        traceId,
                        $"Failed to deserialize Reminder - Key : {key}, ErrorMessage : {ex.Message}");

                    throw ex;
                }
            }
        }

        internal static class KVS
        {
            private static readonly string TraceType = "MigrationUtility.KVS";

            private static DataContractSerializer reminderSerializer = new DataContractSerializer(typeof(ActorReminderData));
            private static DataContractSerializer reminderCompletedDataSerializer = new DataContractSerializer(typeof(ReminderCompletedData));

            internal static byte[] SerializeReminder(string key, ActorReminderData reminder, string traceId)
            {
                try
                {
                    var res = Serialize(reminderSerializer, reminder);
                    ActorTrace.Source.WriteNoiseWithId(
                        TraceType,
                        traceId,
                        $"Successfully serialized Reminder - Key : {key}");

                    return res;
                }
                catch (Exception ex)
                {
                    ActorTrace.Source.WriteErrorWithId(
                        TraceType,
                        traceId,
                        $"Failed to deserialize Reminder - Key : {key}, ActorId : {reminder.ActorId}, DueTime : {reminder.DueTime}, IsReadOnly : {reminder.IsReadOnly}, LogicalCreationTime : {reminder.LogicalCreationTime}, Name : {reminder.Name}, Period : {reminder.Period}, ErrorMessage : {ex.Message}");

                    throw ex;
                }
            }

            internal static byte[] SerializeReminderCompletedData(string key, ReminderCompletedData reminderCompletedData, string traceId)
            {
                try
                {
                    var res = Serialize(reminderCompletedDataSerializer, reminderCompletedData);
                    ActorTrace.Source.WriteNoiseWithId(
                        TraceType,
                        traceId,
                        $"Successfully serialized Reminder Completed data - Key : {key}");

                    return res;
                }
                catch (Exception ex)
                {
                    ActorTrace.Source.WriteErrorWithId(
                        TraceType,
                        traceId,
                        $"Failed to deserialize Reminder Completed data - Key : {key}, {reminderCompletedData}, ErrorMessage : {ex.Message}");

                    throw ex;
                }
            }

            internal static ActorReminderData DeserializeReminder(string key, byte[] reminder, string traceId)
            {
                try
                {
                    var res = Deserialize(reminderSerializer, reminder) as ActorReminderData;
                    ActorTrace.Source.WriteNoiseWithId(
                        TraceType,
                        traceId,
                        $"Successfully deserialized Reminder - Key : {key}");

                    return res;
                }
                catch (Exception ex)
                {
                    ActorTrace.Source.WriteErrorWithId(
                        TraceType,
                        traceId,
                        $"Failed to deserialize Reminder ErrorMessage : {ex.Message}");

                    throw ex;
                }
            }

            internal static ReminderCompletedData DeserializeReminderCompletedData(string key, byte[] reminder, string traceId)
            {
                try
                {
                    var res = Deserialize(reminderSerializer, reminder) as ReminderCompletedData;
                    ActorTrace.Source.WriteNoiseWithId(
                        TraceType,
                        traceId,
                        $"Successfully deserialized Reminder Completed data - Key : {key}");

                    return res;
                }
                catch (Exception ex)
                {
                    ActorTrace.Source.WriteErrorWithId(
                        TraceType,
                        traceId,
                        $"Failed to deserialize Reminder Completed Data - {key}, ErrorMessage : {ex.Message}");

                    throw ex;
                }
            }

            private static byte[] Serialize<T>(DataContractSerializer serializer, T data)
            {
                using (var memoryStream = new MemoryStream())
                {
                    var binaryWriter = XmlDictionaryWriter.CreateBinaryWriter(memoryStream);
                    serializer.WriteObject(binaryWriter, data);
                    binaryWriter.Flush();

                    return memoryStream.ToArray();
                }
            }

            private static object Deserialize(DataContractSerializer serializer, byte[] data)
            {
                using (var memoryStream = new MemoryStream(data))
                {
                    var binaryReader = XmlDictionaryReader.CreateBinaryReader(
                        memoryStream,
                        XmlDictionaryReaderQuotas.Max);

                    return serializer.ReadObject(binaryReader);
                }
            }
        }
    }
}<|MERGE_RESOLUTION|>--- conflicted
+++ resolved
@@ -7,22 +7,16 @@
 {
     using System;
     using System.Collections.Generic;
-<<<<<<< HEAD
     using System.IO;
     using System.Linq;
     using System.Runtime.Serialization;
-=======
     using System.Threading;
->>>>>>> 91cb52af
     using System.Threading.Tasks;
     using System.Xml;
     using Microsoft.ServiceFabric.Actors.Migration;
     using Microsoft.ServiceFabric.Actors.Runtime;
-<<<<<<< HEAD
-=======
     using Microsoft.ServiceFabric.Data.Collections;
     using static Microsoft.ServiceFabric.Actors.KVSToRCMigration.MigrationConstants;
->>>>>>> 91cb52af
 
     internal static class MigrationUtility
     {
