// ------------------------------------------------------------
// Copyright (c) Microsoft Corporation. All rights reserved.
// Licensed under the MIT License (MIT). See License.txt in the repo root for license information.
// ------------------------------------------------------------

namespace Microsoft.ServiceFabric.Actors.KVSToRCMigration
{
    using System;
    using System.Collections.Generic;
    using System.Fabric;
    using System.IO;
    using System.Net.Http;
    using System.Net.Http.Headers;
    using System.Runtime.Serialization.Json;
    using System.Text;
    using System.Threading;
    using System.Threading.Tasks;
    using Microsoft.ServiceFabric.Actors.KVSToRCMigration.Extensions;
    using Microsoft.ServiceFabric.Actors.KVSToRCMigration.Models;
    using Microsoft.ServiceFabric.Actors.Migration;
    using Microsoft.ServiceFabric.Actors.Runtime;
    using Microsoft.ServiceFabric.Services.Communication.Client;
    using static Microsoft.ServiceFabric.Actors.KVSToRCMigration.MigrationConstants;
    using static Microsoft.ServiceFabric.Actors.KVSToRCMigration.MigrationUtility;
    using static Microsoft.ServiceFabric.Actors.KVSToRCMigration.PhaseInput;
    using static Microsoft.ServiceFabric.Actors.Migration.PhaseResult;

    internal class MigrationWorker : WorkerBase
    {
        private static readonly string TraceType = typeof(MigrationWorker).Name;
<<<<<<< HEAD
        private static DataContractSerializer keyvaluepairserializer = new DataContractSerializer(typeof(EnumerationResponse), new[] { typeof(List<KeyValuePair>) });
        private StatefulServiceInitializationParameters initParams;
=======
        private static readonly DataContractJsonSerializer ResponseSerializer = new DataContractJsonSerializer(typeof(EnumerationResponse), new[] { typeof(List<KeyValuePair>) });
        private static readonly DataContractJsonSerializer Requestserializer = new DataContractJsonSerializer(typeof(EnumerationRequest));
>>>>>>> 91cb52af
        private ServicePartitionClient<HttpCommunicationClient> servicePartitionClient;
        private MigrationSettings migrationSettings;
        private ActorStateProviderHelper stateProviderHelper;

        public MigrationWorker(
            KVStoRCMigrationActorStateProvider stateProvider,
            ActorTypeInformation actorTypeInfo,
            ServicePartitionClient<HttpCommunicationClient> servicePartitionClient,
            MigrationSettings migrationSettings,
            WorkerInput workerInput,
            string traceId)
            : base(stateProvider, workerInput, traceId)
        {
            this.servicePartitionClient = servicePartitionClient;
            this.migrationSettings = migrationSettings;
            this.stateProviderHelper = this.StateProvider.GetInternalStateProvider().GetActorStateProviderHelper();
        }

        public override async Task<WorkerResult> StartWorkAsync(CancellationToken cancellationToken)
        {
            ActorTrace.Source.WriteInfoWithId(
                TraceType,
                this.TraceId,
                $"Starting or resuming migration worker\n Input: {this.Input.ToString()}");

            try
            {
                var startSN = this.Input.StartSeqNum;
                if (this.Input.LastAppliedSeqNum.HasValue)
                {
                    startSN = this.Input.LastAppliedSeqNum.Value + 1;
                    if (startSN > this.Input.EndSeqNum)
                    {
                        await this.stateProviderHelper.ExecuteWithRetriesAsync(
                            async () =>
                            {
                                using (var tx = this.StateProvider.GetStateManager().CreateTransaction())
                                {
                                    await this.CompleteWorkerAsync(tx, cancellationToken);
                                    await tx.CommitAsync();
                                }
                            },
                            "MigrationWorker.StartWorkAsync",
                            cancellationToken);

                        return await GetResultAsync(
                                this.stateProviderHelper,
                                () => this.StateProvider.GetStateManager().CreateTransaction(),
                                this.MetadataDict,
                                this.Input.Phase,
                                this.Input.Iteration,
                                this.Input.WorkerId,
                                this.TraceId,
                                cancellationToken);
                    }
                }

                long keysMigrated = 0L;
                while (startSN <= this.Input.EndSeqNum)
                {
                    cancellationToken.ThrowIfCancellationRequested();
                    var fetchAndSaveResponse = await this.FetchAndSaveAsync(startSN, cancellationToken);
                    startSN = fetchAndSaveResponse.LastAppliedSequenceNumber + 1;
                    keysMigrated += fetchAndSaveResponse.NumberOfKeysApplied;
                }

                var result = await GetResultAsync(
                    this.stateProviderHelper,
                    () => this.StateProvider.GetStateManager().CreateTransaction(),
                    this.MetadataDict,
                    this.Input.Phase,
                    this.Input.Iteration,
                    this.Input.WorkerId,
                    this.TraceId,
                    cancellationToken);
                ActorTrace.Source.WriteInfoWithId(
                    TraceType,
                    this.TraceId,
                    $"Completed migration worker\n Result: {result.ToString()} ");

                return result;
            }
            catch (Exception ex)
            {
                ActorTrace.Source.WriteErrorWithId(
                    TraceType,
                    this.TraceId,
                    $"Migration worker failed with error: {ex} \n Input: /*Dump input*/");

                throw ex;
            }
        }

        private async Task<FetchAndSaveResponse> FetchAndSaveAsync(long startSN, CancellationToken cancellationToken)
        {
            ActorTrace.Source.WriteInfoWithId(
                TraceType,
                this.TraceId,
<<<<<<< HEAD
                $"Enumerating from KVS - StartSN: {startSN}, SNCount: {snCount}");
=======
                $"Enumerating from KVS - StartSN: {startSN}");
>>>>>>> 91cb52af
            long keysMigrated = 0L;
            long laSN = -1;
            EnumerationResponse enumerationResponse = null;

            try
            {
                cancellationToken.ThrowIfCancellationRequested();
                var response = await this.servicePartitionClient.InvokeWebRequestWithRetryAsync(
                    async client =>
                    {
                        var response = await client.HttpClient.SendAsync(
                            this.CreateKvsApiRequestMessage(client.EndpointUri, startSN),
                            HttpCompletionOption.ResponseHeadersRead,
                            cancellationToken);

                        return response;
                    },
                    "FetchAndSaveAsync",
                    cancellationToken);

                using (var stream = await response.Content.ReadAsStreamAsync())
                {
                    using (var streamReader = new StreamReader(stream))
                    {
                        string responseLine = await streamReader.ReadLineAsync();
                        cancellationToken.ThrowIfCancellationRequested();
                        while (responseLine != null)
                        {
                            cancellationToken.ThrowIfCancellationRequested();
<<<<<<< HEAD

                            EnumerationResponse enumerationResponse;
                            using (Stream memoryStream = new MemoryStream())
                            {
                                byte[] data = Encoding.UTF8.GetBytes(responseLine);
                                memoryStream.Write(data, 0, data.Length);
                                memoryStream.Position = 0;

                                using (var reader = XmlDictionaryReader.CreateTextReader(memoryStream, XmlDictionaryReaderQuotas.Max))
                                {
                                    enumerationResponse = (EnumerationResponse)keyvaluepairserializer.ReadObject(reader);
                                }
                            }

                            if (enumerationResponse != null
                                && enumerationResponse.KeyValuePairs != null
                                && enumerationResponse.KeyValuePairs.Count > 0)
                            {
                                laSN = enumerationResponse.KeyValuePairs[enumerationResponse.KeyValuePairs.Count - 1].Version;
                                keysMigrated += await this.StateProvider.SaveStateAsync(enumerationResponse.KeyValuePairs, cancellationToken);

                                // Data validation
                                await this.PostHydrationValidationAsync(enumerationResponse);

                                using (var tx = this.StateProvider.GetStateManager().CreateTransaction())
                                {
                                    await this.MetadataDict.AddOrUpdateAsync(
                                        tx,
                                        Key(PhaseWorkerNoOfKeysMigrated, this.Input.Phase, this.Input.Iteration, this.Input.WorkerId),
                                        keysMigrated.ToString(),
                                        (k, v) =>
                                        {
                                            long currVal = ParseLong(v, this.TraceId);
                                            return (currVal + keysMigrated).ToString();
                                        },
                                        DefaultRCTimeout,
                                        cancellationToken);

                                    await this.MetadataDict.AddOrUpdateAsync(
                                        tx,
                                        Key(PhaseWorkerLastAppliedSeqNum, this.Input.Phase, this.Input.Iteration, this.Input.WorkerId),
                                        laSN.ToString(),
                                        (_, __) => laSN.ToString(),
                                        DefaultRCTimeout,
                                        cancellationToken);

                                    if (laSN == this.Input.EndSeqNum)
=======
                            enumerationResponse = SerializationUtility.Deserialize<EnumerationResponse>(ResponseSerializer, Encoding.UTF8.GetBytes(responseLine));
                            var kvsData = enumerationResponse.KeyValuePairs;
                            if (kvsData.Count > 0)
                            {
                                laSN = kvsData[kvsData.Count - 1].Version;
                                keysMigrated += await this.StateProvider.SaveStateAsync(kvsData, cancellationToken, this.Input.Phase == MigrationPhase.Copy);
                                await this.stateProviderHelper.ExecuteWithRetriesAsync(
                                    async () =>
>>>>>>> 91cb52af
                                    {
                                        using (var tx = this.StateProvider.GetStateManager().CreateTransaction())
                                        {
                                            await this.MetadataDict.AddOrUpdateAsync(
                                                tx,
                                                Key(PhaseWorkerNoOfKeysMigrated, this.Input.Phase, this.Input.Iteration, this.Input.WorkerId),
                                                keysMigrated.ToString(),
                                                (k, v) =>
                                                {
                                                    long currVal = ParseLong(v, this.TraceId);
                                                    return (currVal + keysMigrated).ToString();
                                                },
                                                DefaultRCTimeout,
                                                cancellationToken);

                                            await this.MetadataDict.AddOrUpdateAsync(
                                                tx,
                                                Key(PhaseWorkerLastAppliedSeqNum, this.Input.Phase, this.Input.Iteration, this.Input.WorkerId),
                                                laSN.ToString(),
                                                (_, __) => laSN.ToString(),
                                                DefaultRCTimeout,
                                                cancellationToken);

                                            if (laSN == this.Input.EndSeqNum)
                                            {
                                                await this.CompleteWorkerAsync(tx, cancellationToken);
                                            }

                                            await tx.CommitAsync();
                                        }
                                    },
                                    "MigrationWorker.FetchAndSaveAsync",
                                    cancellationToken);

                                ActorTrace.Source.WriteInfoWithId(
                                    TraceType,
                                    this.TraceId,
<<<<<<< HEAD
                                    $"Total Keys migrated - StartSN: {startSN}, SNCount: {snCount}, KeysFetched: {enumerationResponse.KeyValuePairs.Count}, KeysMigrated: {keysMigrated}");
=======
                                    $"Total Keys migrated - StartSN: {startSN}, KeysFetched: {kvsData.Count}, KeysMigrated: {keysMigrated}");
>>>>>>> 91cb52af
                            }

                            responseLine = streamReader.ReadLine();
                        }
                    }
                }

                if (enumerationResponse != null && enumerationResponse.EndSequenceNumberReached)
                {
                    await this.stateProviderHelper.ExecuteWithRetriesAsync(
                        async () =>
                        {
                            using (var tx = this.StateProvider.GetStateManager().CreateTransaction())
                            {
                                await this.MetadataDict.AddOrUpdateAsync(
                                    tx,
                                    Key(PhaseWorkerLastAppliedSeqNum, this.Input.Phase, this.Input.Iteration, this.Input.WorkerId),
                                    this.Input.EndSeqNum.ToString(),
                                    (_, __) => this.Input.EndSeqNum.ToString(),
                                    DefaultRCTimeout,
                                    cancellationToken);

                                await this.CompleteWorkerAsync(tx, cancellationToken);
                                await tx.CommitAsync();
                            }
                        },
                        "MigrationWorker.FetchAndSaveAsync",
                        cancellationToken);
                }

                return new FetchAndSaveResponse
                {
                    LastAppliedSequenceNumber = enumerationResponse == null || enumerationResponse.EndSequenceNumberReached ? this.Input.EndSeqNum : laSN,
                    NumberOfKeysApplied = keysMigrated,
                };
            }
            catch (Exception ex)
            {
                ActorTrace.Source.WriteErrorWithId(
                    TraceType,
                    this.TraceId,
                    "Error occured while enumerating and saving data - StartSN: {0}, Exception: {1}",
                    startSN,
                    ex);
                throw ex;
            }
        }

        private EnumerationRequest CreateEnumerationRequestObject(long startSN)
        {
<<<<<<< HEAD
            var req = new EnumerationRequest();
            req.StartSN = startSN;
            req.ChunkSize = this.migrationSettings.ItemsPerChunk;
            req.NoOfItems = enumerationSize;
            req.IncludeDeletes = this.Input.Phase != MigrationPhase.Copy;
            req.ComputeHash = this.migrationSettings.EnableDataIntegrityChecks;
=======
            var req = new EnumerationRequest
            {
                StartSequenceNumber = startSN,
                EndSequenceNumber = this.Input.EndSeqNum,
                ChunkSize = this.migrationSettings.KeyValuePairsPerChunk,
                NumberOfChunksPerEnumeration = this.migrationSettings.ChunksPerEnumeration,
                IncludeDeletes = this.Input.Phase != MigrationPhase.Copy,
                ResolveActorIdsForStateKVPairs = this.Input.Phase == MigrationPhase.Copy,
            };

>>>>>>> 91cb52af
            return req;
        }

        private HttpRequestMessage CreateKvsApiRequestMessage(Uri baseUri, long startSN)
        {
            var enumerationRequestContent = this.CreateEnumerationRequestObject(startSN);

            var requestBuffer = new ByteArrayContent(SerializationUtility.Serialize(Requestserializer, enumerationRequestContent));
            requestBuffer.Headers.ContentType = new MediaTypeHeaderValue("application/json")
            {
                CharSet = Encoding.UTF8.WebName,
            };

            return new HttpRequestMessage
            {
                Method = HttpMethod.Get,
                RequestUri = new Uri(baseUri, $"{MigrationConstants.KVSMigrationControllerName}/{MigrationConstants.EnumeratebySNEndpoint}"),
                Content = requestBuffer,
            };
        }

<<<<<<< HEAD
        private async Task PostHydrationValidationAsync(EnumerationResponse enumerationResponse)
        {
            if (this.migrationSettings.EnableDataIntegrityChecks)
            {
                await this.StateProvider.ValidateDataPostMigrationAsync(enumerationResponse.KeyValuePairs, enumerationResponse.KeyHash, enumerationResponse.ValueHash);
            }
=======
        internal class FetchAndSaveResponse
        {
            public long LastAppliedSequenceNumber { get; set; }

            public long NumberOfKeysApplied { get; set; }
>>>>>>> 91cb52af
        }
    }
}<|MERGE_RESOLUTION|>--- conflicted
+++ resolved
@@ -28,13 +28,8 @@
     internal class MigrationWorker : WorkerBase
     {
         private static readonly string TraceType = typeof(MigrationWorker).Name;
-<<<<<<< HEAD
-        private static DataContractSerializer keyvaluepairserializer = new DataContractSerializer(typeof(EnumerationResponse), new[] { typeof(List<KeyValuePair>) });
-        private StatefulServiceInitializationParameters initParams;
-=======
         private static readonly DataContractJsonSerializer ResponseSerializer = new DataContractJsonSerializer(typeof(EnumerationResponse), new[] { typeof(List<KeyValuePair>) });
         private static readonly DataContractJsonSerializer Requestserializer = new DataContractJsonSerializer(typeof(EnumerationRequest));
->>>>>>> 91cb52af
         private ServicePartitionClient<HttpCommunicationClient> servicePartitionClient;
         private MigrationSettings migrationSettings;
         private ActorStateProviderHelper stateProviderHelper;
@@ -133,11 +128,8 @@
             ActorTrace.Source.WriteInfoWithId(
                 TraceType,
                 this.TraceId,
-<<<<<<< HEAD
-                $"Enumerating from KVS - StartSN: {startSN}, SNCount: {snCount}");
-=======
                 $"Enumerating from KVS - StartSN: {startSN}");
->>>>>>> 91cb52af
+
             long keysMigrated = 0L;
             long laSN = -1;
             EnumerationResponse enumerationResponse = null;
@@ -167,64 +159,15 @@
                         while (responseLine != null)
                         {
                             cancellationToken.ThrowIfCancellationRequested();
-<<<<<<< HEAD
-
-                            EnumerationResponse enumerationResponse;
-                            using (Stream memoryStream = new MemoryStream())
-                            {
-                                byte[] data = Encoding.UTF8.GetBytes(responseLine);
-                                memoryStream.Write(data, 0, data.Length);
-                                memoryStream.Position = 0;
-
-                                using (var reader = XmlDictionaryReader.CreateTextReader(memoryStream, XmlDictionaryReaderQuotas.Max))
-                                {
-                                    enumerationResponse = (EnumerationResponse)keyvaluepairserializer.ReadObject(reader);
-                                }
-                            }
-
-                            if (enumerationResponse != null
-                                && enumerationResponse.KeyValuePairs != null
-                                && enumerationResponse.KeyValuePairs.Count > 0)
-                            {
-                                laSN = enumerationResponse.KeyValuePairs[enumerationResponse.KeyValuePairs.Count - 1].Version;
-                                keysMigrated += await this.StateProvider.SaveStateAsync(enumerationResponse.KeyValuePairs, cancellationToken);
-
-                                // Data validation
-                                await this.PostHydrationValidationAsync(enumerationResponse);
-
-                                using (var tx = this.StateProvider.GetStateManager().CreateTransaction())
-                                {
-                                    await this.MetadataDict.AddOrUpdateAsync(
-                                        tx,
-                                        Key(PhaseWorkerNoOfKeysMigrated, this.Input.Phase, this.Input.Iteration, this.Input.WorkerId),
-                                        keysMigrated.ToString(),
-                                        (k, v) =>
-                                        {
-                                            long currVal = ParseLong(v, this.TraceId);
-                                            return (currVal + keysMigrated).ToString();
-                                        },
-                                        DefaultRCTimeout,
-                                        cancellationToken);
-
-                                    await this.MetadataDict.AddOrUpdateAsync(
-                                        tx,
-                                        Key(PhaseWorkerLastAppliedSeqNum, this.Input.Phase, this.Input.Iteration, this.Input.WorkerId),
-                                        laSN.ToString(),
-                                        (_, __) => laSN.ToString(),
-                                        DefaultRCTimeout,
-                                        cancellationToken);
-
-                                    if (laSN == this.Input.EndSeqNum)
-=======
                             enumerationResponse = SerializationUtility.Deserialize<EnumerationResponse>(ResponseSerializer, Encoding.UTF8.GetBytes(responseLine));
                             var kvsData = enumerationResponse.KeyValuePairs;
                             if (kvsData.Count > 0)
                             {
                                 laSN = kvsData[kvsData.Count - 1].Version;
                                 keysMigrated += await this.StateProvider.SaveStateAsync(kvsData, cancellationToken, this.Input.Phase == MigrationPhase.Copy);
+                                await this.PostHydrationValidationAsync(enumerationResponse, cancellationToken);
                                 await this.stateProviderHelper.ExecuteWithRetriesAsync(
                                     async () =>
->>>>>>> 91cb52af
                                     {
                                         using (var tx = this.StateProvider.GetStateManager().CreateTransaction())
                                         {
@@ -262,11 +205,7 @@
                                 ActorTrace.Source.WriteInfoWithId(
                                     TraceType,
                                     this.TraceId,
-<<<<<<< HEAD
-                                    $"Total Keys migrated - StartSN: {startSN}, SNCount: {snCount}, KeysFetched: {enumerationResponse.KeyValuePairs.Count}, KeysMigrated: {keysMigrated}");
-=======
                                     $"Total Keys migrated - StartSN: {startSN}, KeysFetched: {kvsData.Count}, KeysMigrated: {keysMigrated}");
->>>>>>> 91cb52af
                             }
 
                             responseLine = streamReader.ReadLine();
@@ -317,14 +256,6 @@
 
         private EnumerationRequest CreateEnumerationRequestObject(long startSN)
         {
-<<<<<<< HEAD
-            var req = new EnumerationRequest();
-            req.StartSN = startSN;
-            req.ChunkSize = this.migrationSettings.ItemsPerChunk;
-            req.NoOfItems = enumerationSize;
-            req.IncludeDeletes = this.Input.Phase != MigrationPhase.Copy;
-            req.ComputeHash = this.migrationSettings.EnableDataIntegrityChecks;
-=======
             var req = new EnumerationRequest
             {
                 StartSequenceNumber = startSN,
@@ -333,9 +264,9 @@
                 NumberOfChunksPerEnumeration = this.migrationSettings.ChunksPerEnumeration,
                 IncludeDeletes = this.Input.Phase != MigrationPhase.Copy,
                 ResolveActorIdsForStateKVPairs = this.Input.Phase == MigrationPhase.Copy,
+                ComputeHash = this.migrationSettings.EnableDataIntegrityChecks,
             };
 
->>>>>>> 91cb52af
             return req;
         }
 
@@ -357,20 +288,24 @@
             };
         }
 
-<<<<<<< HEAD
-        private async Task PostHydrationValidationAsync(EnumerationResponse enumerationResponse)
+        private async Task PostHydrationValidationAsync(EnumerationResponse enumerationResponse, CancellationToken cancellationToken)
         {
             if (this.migrationSettings.EnableDataIntegrityChecks)
             {
-                await this.StateProvider.ValidateDataPostMigrationAsync(enumerationResponse.KeyValuePairs, enumerationResponse.KeyHash, enumerationResponse.ValueHash);
-            }
-=======
+                await this.StateProvider.ValidateDataPostMigrationAsync(
+                    enumerationResponse.KeyValuePairs,
+                    enumerationResponse.KeyHash,
+                    enumerationResponse.ValueHash,
+                    this.Input.Phase == MigrationPhase.Copy,
+                    cancellationToken);
+            }
+        }
+
         internal class FetchAndSaveResponse
         {
             public long LastAppliedSequenceNumber { get; set; }
 
             public long NumberOfKeysApplied { get; set; }
->>>>>>> 91cb52af
         }
     }
 }