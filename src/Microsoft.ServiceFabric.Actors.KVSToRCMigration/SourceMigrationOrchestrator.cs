// ------------------------------------------------------------
// Copyright (c) Microsoft Corporation. All rights reserved.
// Licensed under the MIT License (MIT). See License.txt in the repo root for license information.
// ------------------------------------------------------------

namespace Microsoft.ServiceFabric.Actors.KVSToRCMigration
{
    using System;
    using System.Fabric;
    using System.Fabric.Health;
    using System.Threading;
    using System.Threading.Tasks;
    using Microsoft.ServiceFabric.Actors.Generator;
    using Microsoft.ServiceFabric.Actors.Migration.Exceptions;
    using Microsoft.ServiceFabric.Actors.Runtime;

    /// <summary>
    /// Migration orchestrator for source(KVS based) service.
    /// </summary>
    internal class SourceMigrationOrchestrator : MigrationOrchestratorBase
    {
        private static readonly string TraceType = typeof(SourceMigrationOrchestrator).Name;
        private KvsActorStateProvider migrationActorStateProvider;
        private bool actorCallsAllowed;
        private bool forwardRequest;
        private ActorStateProviderHelper stateProviderHelper;

        /// <summary>
        /// Initializes a new instance of the <see cref="SourceMigrationOrchestrator"/> class.
        /// </summary>
        /// <param name="stateProvider">KVS actor state provider.</param>
        /// <param name="actorTypeInfo">The type information of the Actor.</param>
        /// <param name="serviceContext">Service context the actor service is operating under.</param>
        /// <param name="migrationSettings">Migration settings.</param>
        public SourceMigrationOrchestrator(IActorStateProvider stateProvider, ActorTypeInformation actorTypeInfo, StatefulServiceContext serviceContext, Actors.Runtime.Migration.MigrationSettings migrationSettings)
            : base(serviceContext, actorTypeInfo, migrationSettings)
        {
            if (stateProvider.GetType() != typeof(KvsActorStateProvider))
            {
                var errorMsg = $"{stateProvider.GetType()} not a valid state provider type for source of migration. {typeof(KvsActorStateProvider)} is the valid type.";
                ActorTrace.Source.WriteErrorWithId(
                    TraceType,
                    this.TraceId,
                    errorMsg);

                throw new InvalidMigrationStateProviderException(errorMsg);
            }

            this.actorCallsAllowed = false;
            this.forwardRequest = false;
            this.migrationActorStateProvider = stateProvider as KvsActorStateProvider;
            this.stateProviderHelper = new ActorStateProviderHelper(this.migrationActorStateProvider);
        }

        /// <inheritdoc/>
        public override async Task AbortMigrationAsync(bool userTriggered, CancellationToken cancellationToken)
        {
            ActorTrace.Source.WriteInfoWithId(
                TraceType,
                this.TraceId,
                "Aborting Migration");

            await this.migrationActorStateProvider.ResumeWritesAsync(this.TraceId, cancellationToken);
            this.actorCallsAllowed = true;
            this.forwardRequest = false;
            await this.InvokeCompletionCallback(this.actorCallsAllowed, cancellationToken);
        }

        /// <inheritdoc/>
        public override bool AreActorCallsAllowed()
        {
            return this.actorCallsAllowed;
        }

        /// <inheritdoc/>
        public override IActorStateProvider GetMigrationActorStateProvider()
        {
           return this.migrationActorStateProvider;
        }

        /// <inheritdoc/>
        public override async Task StartDowntimeAsync(bool userTriggered, CancellationToken cancellationToken)
        {
            ActorTrace.Source.WriteInfoWithId(
                TraceType,
                this.TraceId,
                "Starting Downtime");

<<<<<<< HEAD
            await MigrationUtility.ExecuteWithRetriesAsync(
                () => this.migrationActorStateProvider.RejectWritesAsync(),
                this.TraceId,
                $"{this.GetType().Name}.RejectWritesAsync",
                4,
                new[] { typeof(FabricTransientException) });
=======
            await this.migrationActorStateProvider.RejectWritesAsync(this.TraceId, cancellationToken);
>>>>>>> 91cb52af
            this.actorCallsAllowed = false;
            this.forwardRequest = true;

            await this.InvokeCompletionCallback(this.actorCallsAllowed, cancellationToken);
        }

        /// <inheritdoc/>
        public override async Task StartMigrationAsync(bool userTriggered, CancellationToken cancellationToken)
        {
            ActorTrace.Source.WriteInfoWithId(
                TraceType,
                this.TraceId,
                "Starting Migration");

            await this.StartOrResumeMigrationAsync(cancellationToken);
        }

        public override bool IsActorCallToBeForwarded()
        {
            return this.forwardRequest && this.MigrationSettings.TargetServiceUri != null;
        }

        public override void ThrowIfActorCallsDisallowed()
        {
            if (this.actorCallsAllowed)
            {
                return;
            }

            var errorMsg = $"Actor calls are not allowed on the service.";
            if (this.MigrationSettings.TargetServiceUri == null)
            {
                errorMsg += $" Configure TargetServiceUri in {this.MigrationSettings.MigrationConfigSectionName} section of settings file to forward the request.";
            }

            throw new ActorCallsDisallowedException(errorMsg);
        }

        public override bool IsAutoStartMigration()
        {
            return true;
        }

        protected override Uri GetForwardServiceUri()
        {
            return this.MigrationSettings.TargetServiceUri;
        }

        protected override Int64RangePartitionInformation GetInt64RangePartitionInformation()
        {
            var servicePartition = this.migrationActorStateProvider.StatefulServicePartition;
            return servicePartition.PartitionInfo as Int64RangePartitionInformation;
        }

        /// <inheritdoc/>
        protected override string GetMigrationEndpointName()
        {
            // TODO: Validate migration EP in service manifest
            return ActorNameFormat.GetMigrationSourceEndpointName(this.ActorTypeInformation.ImplementationType);
        }

        private async Task<bool> AreActorCallsAllowedInternalAsync(CancellationToken cancellationToken)
        {
            return await this.stateProviderHelper.ExecuteWithRetriesAsync(
                async () => !(await this.migrationActorStateProvider.GetRejectWriteStateAsync(this.TraceId, cancellationToken)),
                "KVSActorStateProvider.GetRejectWriteState",
                CancellationToken.None);
        }

        private async Task StartOrResumeMigrationAsync(CancellationToken cancellationToken)
        {
            ActorTrace.Source.WriteInfoWithId(
                TraceType,
                this.TraceId,
                "Starting or resuming Migration");

            this.actorCallsAllowed = await this.AreActorCallsAllowedInternalAsync(cancellationToken);
            this.forwardRequest = !this.actorCallsAllowed;
            if (!this.migrationActorStateProvider.IsTombstoneCleanupDisabled())
            {
                ActorTrace.Source.WriteWarningWithId(
                    TraceType,
                    this.TraceId,
                    "Tombstone cleanup is not enabled.");

                var healthInfo = new HealthInformation("ActorStateMigration", "ActorStateMigrationChecks", HealthState.Warning)
                {
                    TimeToLive = TimeSpan.MaxValue,
                    RemoveWhenExpired = false,
                    Description = KvsActorStateProviderExtensions.TombstoneCleanupMessage,
                };

                this.migrationActorStateProvider.ReportPartitionHealth(healthInfo);
            }

            await this.InvokeCompletionCallback(this.actorCallsAllowed, cancellationToken);
        }
    }
}<|MERGE_RESOLUTION|>--- conflicted
+++ resolved
@@ -86,16 +86,7 @@
                 this.TraceId,
                 "Starting Downtime");
 
-<<<<<<< HEAD
-            await MigrationUtility.ExecuteWithRetriesAsync(
-                () => this.migrationActorStateProvider.RejectWritesAsync(),
-                this.TraceId,
-                $"{this.GetType().Name}.RejectWritesAsync",
-                4,
-                new[] { typeof(FabricTransientException) });
-=======
             await this.migrationActorStateProvider.RejectWritesAsync(this.TraceId, cancellationToken);
->>>>>>> 91cb52af
             this.actorCallsAllowed = false;
             this.forwardRequest = true;
 
