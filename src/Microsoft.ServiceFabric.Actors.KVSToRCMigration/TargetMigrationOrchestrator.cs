--- conflicted
+++ resolved
@@ -247,17 +247,10 @@
             var endSN = await this.GetEndSequenceNumberAsync(cancellationToken);
             var status = await ParseMigrationStateAsync(
                 () => this.MetaDataDictionary.GetValueOrDefaultAsync(
-<<<<<<< HEAD
                 () => this.Transaction,
                 MigrationCurrentStatus,
                 DefaultRCTimeout,
                 cancellationToken),
-=======
-                    () => this.Transaction,
-                    MigrationCurrentStatus,
-                    DefaultRCTimeout,
-                    cancellationToken),
->>>>>>> e09bccbe
                 this.TraceId);
             if (status == MigrationState.None)
             {
@@ -278,82 +271,46 @@
 
             result.CurrentPhase = await ParseMigrationPhaseAsync(
                 () => this.MetaDataDictionary.GetValueOrDefaultAsync(
-<<<<<<< HEAD
                 () => this.Transaction,
                 MigrationCurrentPhase,
                 DefaultRCTimeout,
                 cancellationToken),
-=======
-                    () => this.Transaction,
-                    MigrationCurrentPhase,
-                    DefaultRCTimeout,
-                    cancellationToken),
->>>>>>> e09bccbe
                 this.TraceId);
 
             result.StartDateTimeUTC = (await ParseDateTimeAsync(
                 () => this.MetaDataDictionary.GetValueOrDefaultAsync(
-<<<<<<< HEAD
                 () => this.Transaction,
                 MigrationStartDateTimeUTC,
                 DefaultRCTimeout,
                 cancellationToken),
-=======
-                    () => this.Transaction,
-                    MigrationStartDateTimeUTC,
-                    DefaultRCTimeout,
-                    cancellationToken),
->>>>>>> e09bccbe
                 this.TraceId));
 
             result.EndDateTimeUTC = await ParseDateTimeAsync(
                 () => this.MetaDataDictionary.GetValueOrDefaultAsync(
-<<<<<<< HEAD
                 () => this.Transaction,
                 MigrationEndDateTimeUTC,
                 DefaultRCTimeout,
                 cancellationToken),
-=======
-                    () => this.Transaction,
-                    MigrationEndDateTimeUTC,
-                    DefaultRCTimeout,
-                    cancellationToken),
->>>>>>> e09bccbe
                 this.TraceId);
 
             result.StartSeqNum = (await ParseLongAsync(
                 () => this.MetaDataDictionary.GetValueOrDefaultAsync(
-<<<<<<< HEAD
                 () => this.Transaction,
                 MigrationStartSeqNum,
                 DefaultRCTimeout,
                 cancellationToken),
-=======
-                    () => this.Transaction,
-                    MigrationStartSeqNum,
-                    DefaultRCTimeout,
-                    cancellationToken),
->>>>>>> e09bccbe
                 this.TraceId));
 
             result.LastAppliedSeqNum = await ParseLongAsync(
                 () => this.MetaDataDictionary.GetValueOrDefaultAsync(
-<<<<<<< HEAD
                 () => this.Transaction,
                 MigrationLastAppliedSeqNum,
                 DefaultRCTimeout,
                 cancellationToken),
-=======
-                    () => this.Transaction,
-                    MigrationLastAppliedSeqNum,
-                    DefaultRCTimeout,
-                    cancellationToken),
->>>>>>> e09bccbe
                 this.TraceId);
 
             result.NoOfKeysMigrated = await ParseLongAsync(
                 () => this.MetaDataDictionary.GetValueOrDefaultAsync(
-<<<<<<< HEAD
                 () => this.Transaction,
                 MigrationNoOfKeysMigrated,
                 DefaultRCTimeout,
@@ -365,36 +322,15 @@
             while (currentPhase <= result.CurrentPhase)
             {
                 var currentIteration = await ParseIntAsync(
-                () => this.MetaDataDictionary.GetValueOrDefaultAsync(
+                    () => this.MetaDataDictionary.GetValueOrDefaultAsync(
                     () => this.Transaction,
                     Key(PhaseIterationCount, currentPhase),
                     DefaultRCTimeout,
                     cancellationToken),
-=======
-                    () => this.Transaction,
-                    MigrationNoOfKeysMigrated,
-                    DefaultRCTimeout,
-                    cancellationToken),
-                this.TraceId);
-
-            var currentPhase = MigrationPhase.Copy;
-            var phaseResults = new List<PhaseResult>();
-            while (currentPhase <= result.CurrentPhase)
-            {
-                var currentIteration = await ParseIntAsync(
-                () => this.MetaDataDictionary.GetValueOrDefaultAsync(
-                    () => this.Transaction,
-                    Key(PhaseIterationCount, currentPhase),
-                    DefaultRCTimeout,
-                    cancellationToken),
->>>>>>> e09bccbe
-                0,
-                this.TraceId);
+                    0,
+                    this.TraceId);
                 for (int i = 1; i <= currentIteration; i++)
                 {
-<<<<<<< HEAD
-                    phaseResults.Add(await MigrationPhaseWorkloadBase.GetResultAsync(this.MetaDataDictionary, () => this.Transaction, currentPhase, i, this.TraceId, cancellationToken));
-=======
                     phaseResults.Add(await MigrationPhaseWorkloadBase.GetResultAsync(
                         this.MetaDataDictionary,
                         () => this.Transaction,
@@ -402,7 +338,6 @@
                         i,
                         this.TraceId,
                         cancellationToken));
->>>>>>> e09bccbe
                 }
 
                 currentPhase++;
