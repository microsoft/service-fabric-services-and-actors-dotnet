--- conflicted
+++ resolved
@@ -8,12 +8,7 @@
     using System;
     using System.Collections.Generic;
     using System.Fabric;
-<<<<<<< HEAD
-=======
     using System.Fabric.Description;
-    using System.Net.Http;
-    using System.Text;
->>>>>>> e0080943
     using System.Threading;
     using System.Threading.Tasks;
     using Microsoft.ServiceFabric.Actors.Generator;
@@ -56,18 +51,7 @@
                     KVSMigrationListenerName);
         }
 
-<<<<<<< HEAD
         public Data.ITransaction Transaction { get => this.stateProvider.GetStateManager().CreateTransaction(); }
-=======
-            this.ThrowIfInvalidConfigForMigration();
-
-            ConditionalValue<byte[]> migrationPhaseValue;
-            cancellationToken.ThrowIfCancellationRequested();
-            using (var tx = this.stateProvider.GetStateManager().CreateTransaction())
-            {
-                migrationPhaseValue = await this.metadataDict.TryGetValueAsync(tx, MigrationConstants.MigrationPhaseKey);
-            }
->>>>>>> e0080943
 
         public IReliableDictionary2<string, string> MetaDataDictionary { get => this.metadataDict; }
 
@@ -87,11 +71,7 @@
 
         public async Task StartMigrationAsync(CancellationToken cancellationToken)
         {
-            int i = 0;
-            while (i == 0)
-            {
-                Thread.Sleep(5000);
-            }
+            await this.ThrowIfInvalidConfigForMigrationAsync(cancellationToken);
 
             ActorTrace.Source.WriteInfoWithId(
                 TraceType,
@@ -328,7 +308,6 @@
             {
                 if (currentPhase == MigrationPhase.None || currentPhase == MigrationPhase.Copy)
                 {
-<<<<<<< HEAD
                     migrationWorkload = new CopyPhaseWorkload(
                         this.StateProvider,
                         this.servicePartitionClient,
@@ -359,17 +338,6 @@
                     if (status == MigrationState.Completed)
                     {
                         currentIteration++;
-=======
-                    var migrationSettings = configPackageObj.Settings.Sections[migrationConfigLabel];
-                    if (migrationSettings.Parameters.Contains("CopyPhaseParallelism"))
-                    {
-                        this.workerCount = int.Parse(migrationSettings.Parameters["CopyPhaseParallelism"].Value);
-                    }
-
-                    if (migrationSettings.Parameters.Contains("KVSServiceName"))
-                    {
-                        this.kvsServiceUri = new Uri(migrationSettings.Parameters["KVSServiceName"].Value);
->>>>>>> e0080943
                     }
 
                     migrationWorkload = new CatchupPhaseWorkload(
@@ -430,24 +398,24 @@
             }
         }
 
-        private void ThrowIfInvalidConfigForMigration()
-        {
-            if (this.kvsServiceUri == null)
+        private async Task ThrowIfInvalidConfigForMigrationAsync(CancellationToken cancellationToken)
+        {
+            if (this.MigrationSettings.KVSActorServiceUri == null)
             {
                 throw new ActorStateInvalidMigrationConfigException("KVSServiceName is not configured in Settings.xml");
             }
 
             var fabricClient = new FabricClient();
-            var kvsServiceDescription = fabricClient.ServiceManager.GetServiceDescriptionAsync(this.kvsServiceUri).ConfigureAwait(false).GetAwaiter().GetResult();
+            var kvsServiceDescription = await fabricClient.ServiceManager.GetServiceDescriptionAsync(this.MigrationSettings.KVSActorServiceUri);
             if (kvsServiceDescription == null)
             {
-                throw new ActorStateInvalidMigrationConfigException($"Could not find Service Description for {this.kvsServiceUri}.");
+                throw new ActorStateInvalidMigrationConfigException($"Could not find Service Description for {this.MigrationSettings.KVSActorServiceUri}.");
             }
 
             var kvsServicePartitionCount = this.GetServicePartitionCount(kvsServiceDescription);
-            var rcServiceDescription = fabricClient.ServiceManager.GetServiceDescriptionAsync(this.initParams.ServiceName).ConfigureAwait(false).GetAwaiter().GetResult();
+            var rcServiceDescription = await fabricClient.ServiceManager.GetServiceDescriptionAsync(this.initParams.ServiceName);
             var rcServicePartitionCount = this.GetServicePartitionCount(rcServiceDescription);
-            var isDisableTombstoneCleanup = this.GetKVSDisableTombstoneCleanupSetting().ConfigureAwait(false).GetAwaiter().GetResult();
+            var isDisableTombstoneCleanup = await this.GetKVSDisableTombstoneCleanupSettingAsync(cancellationToken);
 
             ActorTrace.Source.WriteInfo("MigrationOrchestrator", "kvsServiceDescription.PartitionSchemeDescription.Scheme = {0}; kvsServicePartitionCount = {1}; rcServiceDescription.PartitionSchemeDescription.Scheme = {2}; rcServicePartitionCount = {3}; isDisableTombstoneCleanup = {4}", kvsServiceDescription.PartitionSchemeDescription.Scheme, kvsServicePartitionCount, rcServiceDescription.PartitionSchemeDescription.Scheme, rcServicePartitionCount, isDisableTombstoneCleanup);
 
@@ -477,12 +445,14 @@
             }
         }
 
-        private async Task<bool> GetKVSDisableTombstoneCleanupSetting()
-        {
-            var kvsDisableTCSString = await this.servicePartitionClient.InvokeWithRetryAsync<string>(async client =>
-            {
-                return await client.HttpClient.GetStringAsync($"{MigrationConstants.KVSMigrationControllerName}/{MigrationConstants.GetDisableTCSEndpoint}");
-            });
+        private async Task<bool> GetKVSDisableTombstoneCleanupSettingAsync(CancellationToken cancellationToken)
+        {
+            var kvsDisableTCSString = await this.servicePartitionClient.InvokeWithRetryAsync<string>(
+                async client =>
+                {
+                    return await client.HttpClient.GetStringAsync($"{MigrationConstants.KVSMigrationControllerName}/{MigrationConstants.GetDisableTCSEndpoint}");
+                },
+                cancellationToken);
 
             return bool.Parse(kvsDisableTCSString);
         }
