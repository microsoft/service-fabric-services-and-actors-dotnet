// ------------------------------------------------------------
// Copyright (c) Microsoft Corporation. All rights reserved.
// Licensed under the MIT License (MIT). See License.txt in the repo root for license information.
// ------------------------------------------------------------

namespace Microsoft.ServiceFabric.Actors.Migration
{
    using System;
    using System.Collections.Generic;
    using System.Fabric;
    using System.IO;
    using System.Net.Http;
    using System.Runtime.Serialization;
    using System.Text;
    using System.Threading;
    using System.Threading.Tasks;
    using System.Xml;
    using Microsoft.ServiceFabric.Actors.Generator;
    using Microsoft.ServiceFabric.Actors.Migration.Models;
    using Microsoft.ServiceFabric.Actors.Runtime;
    using Microsoft.ServiceFabric.Data.Collections;
    using Microsoft.ServiceFabric.Services.Communication.Client;

    internal class MigrationWorker
    {
        private static readonly HttpClient Client = new HttpClient();
        private KVStoRCMigrationActorStateProvider stateProvider;
        private IReliableDictionary2<string, byte[]> metadataDict;
        private StatefulServiceInitializationParameters initParams;
        private long chunkSize;
        private long itemsPerEnumeration;
        private ServicePartitionClient<HttpCommunicationClient> servicePartitionClient;

        public MigrationWorker(KVStoRCMigrationActorStateProvider stateProvider, ActorTypeInformation actorTypeInfo, ServicePartitionClient<HttpCommunicationClient> servicePartitionClient)
        {
            this.stateProvider = stateProvider;
            this.initParams = this.stateProvider.GetInitParams();
            this.GetUserSettingsOrDefault(actorTypeInfo);
            this.servicePartitionClient = servicePartitionClient;
        }

        internal async Task StartMigrationWorker(MigrationPhase phase, long startSN, long endSN, int workerIdentifier, CancellationToken cancellationToken)
        {
            ActorTrace.Source.WriteInfo("MigrationWorker", "Inititating migration worker " + workerIdentifier.ToString() + " in " + phase.ToString() + " phase.");
            this.metadataDict = await this.stateProvider.GetMetadataDictionaryAsync();
            if (endSN - startSN < this.itemsPerEnumeration || this.itemsPerEnumeration == -1)
            {
                cancellationToken.ThrowIfCancellationRequested();
                await this.GetDataFromKvsAndSaveToRCAsync(phase, startSN, endSN - startSN, workerIdentifier, cancellationToken);
            }
            else
            {
                var lastUpdatedSN = startSN - 1;
                var endSNForChunk = lastUpdatedSN + this.itemsPerEnumeration;
                while (endSNForChunk <= endSN)
                {
                    cancellationToken.ThrowIfCancellationRequested();
                    await this.GetDataFromKvsAndSaveToRCAsync(phase, lastUpdatedSN + 1, this.itemsPerEnumeration, workerIdentifier, cancellationToken);
                    lastUpdatedSN = endSNForChunk;
                    endSNForChunk += this.itemsPerEnumeration;
                }

                if (lastUpdatedSN < endSN)
                {
                    cancellationToken.ThrowIfCancellationRequested();
                    await this.GetDataFromKvsAndSaveToRCAsync(phase, lastUpdatedSN + 1, endSN - lastUpdatedSN, workerIdentifier, cancellationToken);
                }

                ActorTrace.Source.WriteInfo("MigrationWorker", "Completed migration worker " + workerIdentifier.ToString() + " payload in " + phase.ToString() + " phase.");
                await this.UpdateMetadataOnCompletion(phase, workerIdentifier, endSN);
            }
        }

        private async Task GetDataFromKvsAndSaveToRCAsync(MigrationPhase phase, long start, long enumerationSize, int workerIdentifier, CancellationToken cancellationToken)
        {
            var apiName = phase == MigrationPhase.Copy ? MigrationConstants.EnumeratebySNEndpoint : MigrationConstants.EnumerateKeysAndTombstonesEndpoint;
            bool includeDeletes = phase == MigrationPhase.Copy;
            var keyvaluepairserializer = new DataContractSerializer(typeof(List<KeyValuePair>));

            var kvsApiRequest = this.CreateKvsApiRequestMessage(start, enumerationSize, includeDeletes, apiName);

            try
            {
                cancellationToken.ThrowIfCancellationRequested();
                var response = await Client.SendAsync(kvsApiRequest, HttpCompletionOption.ResponseHeadersRead);
                response.EnsureSuccessStatusCode();
                using (var stream = await response.Content.ReadAsStreamAsync())
                {
                    using (var streamReader = new StreamReader(stream))
                    {
                        string responseLine = streamReader.ReadLine();
                        cancellationToken.ThrowIfCancellationRequested();
                        while (responseLine != null)
                        {
                            List<KeyValuePair> kvsData = new List<KeyValuePair>();
                            using (Stream memoryStream = new MemoryStream())
                            {
                                byte[] data = Encoding.UTF8.GetBytes(responseLine);
                                memoryStream.Write(data, 0, data.Length);
                                memoryStream.Position = 0;

                                using (var reader = XmlDictionaryReader.CreateTextReader(memoryStream, XmlDictionaryReaderQuotas.Max))
                                {
                                    kvsData = (List<KeyValuePair>)keyvaluepairserializer.ReadObject(reader);
                                }
                            }

                            if (kvsData.Count > 0)
                            {
                                await this.SaveKvsDataInRC(kvsData, workerIdentifier, phase, cancellationToken);
                            }

                            responseLine = streamReader.ReadLine();
                        }
                    }
                }
            }
            catch (Exception ex)
            {
                string message = "Exception occured while fetching and saving Kvs data to RC for worker " + workerIdentifier.ToString() + " in " + phase.ToString() + " phase." + ex.Message;
                ActorTrace.Source.WriteError("MigrationWorker", message);
            }
        }

        private EnumerationRequest CreateEnumerationRequestObject(long startSN, long enumerationSize, bool includeDeletes)
        {
            var req = new EnumerationRequest();
            req.StartSN = startSN;
            req.ChunkSize = this.chunkSize;
            req.NoOfItems = enumerationSize;
            req.IncludeDeletes = includeDeletes;

            return req;
        }

        private HttpRequestMessage CreateKvsApiRequestMessage(long startSN, long enumerationSize, bool includeDeletes, string apiName)
        {
            var requestserializer = new DataContractSerializer(typeof(EnumerationRequest));
            var enumerationRequestContent = this.CreateEnumerationRequestObject(startSN, enumerationSize, includeDeletes);

            using var memoryStream = new MemoryStream();
            var binaryWriter = XmlDictionaryWriter.CreateBinaryWriter(memoryStream);
            requestserializer.WriteObject(binaryWriter, enumerationRequestContent);
            binaryWriter.Flush();

            var byteArray = memoryStream.ToArray();
            var content = new ByteArrayContent(byteArray);
<<<<<<< HEAD
            var response = await this.servicePartitionClient.InvokeWithRetryAsync<HttpResponseMessage>(async client =>
            {
                return await client.HttpClient.SendAsync(new HttpRequestMessage
                {
                    Method = HttpMethod.Get,
                    RequestUri = new Uri(client.EndpointUri, apiName),
                    Content = content,
                });
            });
            response.EnsureSuccessStatusCode();
            var stream = await response.Content.ReadAsStreamAsync();

            return (List<KeyValuePair<string, byte[]>>)keyvaluepairserializer.ReadObject(stream);
=======
            return new HttpRequestMessage
            {
                Method = HttpMethod.Get,
                RequestUri = new Uri(this.endpoint + apiName),
                Content = content,
            };
>>>>>>> bd8561f6
        }

        private async Task SaveKvsDataInRC(List<KeyValuePair> kvsData, int workerIdentifier, MigrationPhase phase, CancellationToken cancellationToken)
        {
            var endSN = kvsData[kvsData.Count - 1].Version;
            List<KeyValuePair<string, byte[]>> dataToSave = new List<KeyValuePair<string, byte[]>>();

            foreach (KeyValuePair data in kvsData)
            {
                dataToSave.Add(new KeyValuePair<string, byte[]>(data.Key, data.Value));
            }

            cancellationToken.ThrowIfCancellationRequested();
            await this.stateProvider.SaveStatetoRCAsync(
                dataToSave,
                this.GetKeyForLastAppliedSN(phase, workerIdentifier),
                this.GetLastAppliedSNByteArray(endSN),
                cancellationToken);
        }

        private string GetKeyForLastAppliedSN(MigrationPhase phase, int workerIdentifier)
        {
            string key = string.Empty;
            if (phase == MigrationPhase.Copy)
            {
                key = MigrationConstants.GetCopyWorkerLastAppliedSNKey(workerIdentifier);
            }
            else if (phase == MigrationPhase.Catchup)
            {
                key = MigrationConstants.GetCatchupWorkerLastAppliedSNKey(workerIdentifier);
            }
            else if (phase == MigrationPhase.Downtime)
            {
                key = MigrationConstants.DowntimeWorkerLastAppliedSNKey;
            }

            return key;
        }

        private byte[] GetLastAppliedSNByteArray(long lastAppliedSN)
        {
            return Encoding.ASCII.GetBytes(lastAppliedSN.ToString());
        }

        private async Task UpdateMetadataOnCompletion(MigrationPhase phase, int workerIdentifier, long lastAppliedSN)
        {
            if (phase == MigrationPhase.Copy)
            {
                using (var tx = this.stateProvider.GetStateManager().CreateTransaction())
                {
                    string key = MigrationConstants.GetCopyWorkerLastAppliedSNKey(workerIdentifier);
                    byte[] value = Encoding.ASCII.GetBytes(lastAppliedSN.ToString());
                    await this.metadataDict.AddOrUpdateAsync(tx, key, value, (k, v) => value);

                    key = MigrationConstants.GetCopyWorkerStatusKey(workerIdentifier);
                    value = Encoding.ASCII.GetBytes(MigrationStatus.Completed.ToString());
                    await this.metadataDict.AddOrUpdateAsync(tx, key, value, (k, v) => value);
                    await tx.CommitAsync();
                }
            }
            else if (phase == MigrationPhase.Catchup)
            {
                using (var tx = this.stateProvider.GetStateManager().CreateTransaction())
                {
                    string key = MigrationConstants.GetCatchupWorkerLastAppliedSNKey(workerIdentifier);
                    byte[] value = Encoding.ASCII.GetBytes(lastAppliedSN.ToString());
                    await this.metadataDict.AddOrUpdateAsync(tx, key, value, (k, v) => value);

                    key = MigrationConstants.GetCatchupWorkerStatusKey(workerIdentifier);
                    value = Encoding.ASCII.GetBytes(MigrationStatus.Completed.ToString());
                    await this.metadataDict.AddOrUpdateAsync(tx, key, value, (k, v) => value);
                    await tx.CommitAsync();
                }
            }
            else if (phase == MigrationPhase.Downtime)
            {
                using (var tx = this.stateProvider.GetStateManager().CreateTransaction())
                {
                    string key = MigrationConstants.DowntimeWorkerLastAppliedSNKey;
                    byte[] value = Encoding.ASCII.GetBytes(lastAppliedSN.ToString());
                    await this.metadataDict.AddOrUpdateAsync(tx, key, value, (k, v) => value);

                    key = MigrationConstants.DowntimeWorkerStatusKey;
                    value = Encoding.ASCII.GetBytes(MigrationStatus.Completed.ToString());
                    await this.metadataDict.AddOrUpdateAsync(tx, key, value, (k, v) => value);

                    await tx.CommitAsync();
                }
            }
        }

        private void GetUserSettingsOrDefault(ActorTypeInformation actorTypeInfo)
        {
            this.itemsPerEnumeration = 1024 * 16;
            this.chunkSize = 100;
            var configPackageName = ActorNameFormat.GetConfigPackageName();
            try
            {
                var configPackageObj = this.initParams.CodePackageActivationContext.GetConfigurationPackageObject(configPackageName);
                var migrationConfigLabel = ActorNameFormat.GetMigrationConfigSectionName(actorTypeInfo.ImplementationType);
                if (configPackageObj.Settings.Sections.Contains(migrationConfigLabel))
                {
                    var migrationSettings = configPackageObj.Settings.Sections[migrationConfigLabel];

                    if (migrationSettings.Parameters.Contains("ItemsPerEnumeration"))
                    {
                        this.itemsPerEnumeration = int.Parse(migrationSettings.Parameters["ItemsPerEnumeration"].Value);
                    }

                    if (migrationSettings.Parameters.Contains("ItemsPerChunk"))
                    {
                        this.chunkSize = int.Parse(migrationSettings.Parameters["ItemsPerChunk"].Value);
                    }
                }
            }
            catch (Exception e)
            {
                ActorTrace.Source.WriteError("MigrationWorker", e.Message);
            }
        }
    }
}<|MERGE_RESOLUTION|>--- conflicted
+++ resolved
@@ -23,7 +23,6 @@
 
     internal class MigrationWorker
     {
-        private static readonly HttpClient Client = new HttpClient();
         private KVStoRCMigrationActorStateProvider stateProvider;
         private IReliableDictionary2<string, byte[]> metadataDict;
         private StatefulServiceInitializationParameters initParams;
@@ -77,12 +76,14 @@
             bool includeDeletes = phase == MigrationPhase.Copy;
             var keyvaluepairserializer = new DataContractSerializer(typeof(List<KeyValuePair>));
 
-            var kvsApiRequest = this.CreateKvsApiRequestMessage(start, enumerationSize, includeDeletes, apiName);
-
             try
             {
                 cancellationToken.ThrowIfCancellationRequested();
-                var response = await Client.SendAsync(kvsApiRequest, HttpCompletionOption.ResponseHeadersRead);
+                var response = await this.servicePartitionClient.InvokeWithRetryAsync<HttpResponseMessage>(async client =>
+                {
+                    return await client.HttpClient.SendAsync(this.CreateKvsApiRequestMessage(client.EndpointUri, start, enumerationSize, includeDeletes, apiName), HttpCompletionOption.ResponseHeadersRead);
+                });
+
                 response.EnsureSuccessStatusCode();
                 using (var stream = await response.Content.ReadAsStreamAsync())
                 {
@@ -133,7 +134,7 @@
             return req;
         }
 
-        private HttpRequestMessage CreateKvsApiRequestMessage(long startSN, long enumerationSize, bool includeDeletes, string apiName)
+        private HttpRequestMessage CreateKvsApiRequestMessage(Uri baseEndpointUri, long startSN, long enumerationSize, bool includeDeletes, string apiName)
         {
             var requestserializer = new DataContractSerializer(typeof(EnumerationRequest));
             var enumerationRequestContent = this.CreateEnumerationRequestObject(startSN, enumerationSize, includeDeletes);
@@ -145,28 +146,12 @@
 
             var byteArray = memoryStream.ToArray();
             var content = new ByteArrayContent(byteArray);
-<<<<<<< HEAD
-            var response = await this.servicePartitionClient.InvokeWithRetryAsync<HttpResponseMessage>(async client =>
-            {
-                return await client.HttpClient.SendAsync(new HttpRequestMessage
-                {
-                    Method = HttpMethod.Get,
-                    RequestUri = new Uri(client.EndpointUri, apiName),
-                    Content = content,
-                });
-            });
-            response.EnsureSuccessStatusCode();
-            var stream = await response.Content.ReadAsStreamAsync();
-
-            return (List<KeyValuePair<string, byte[]>>)keyvaluepairserializer.ReadObject(stream);
-=======
             return new HttpRequestMessage
             {
                 Method = HttpMethod.Get,
-                RequestUri = new Uri(this.endpoint + apiName),
+                RequestUri = new Uri(baseEndpointUri, apiName),
                 Content = content,
             };
->>>>>>> bd8561f6
         }
 
         private async Task SaveKvsDataInRC(List<KeyValuePair> kvsData, int workerIdentifier, MigrationPhase phase, CancellationToken cancellationToken)
