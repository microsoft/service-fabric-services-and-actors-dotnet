// ------------------------------------------------------------
// Copyright (c) Microsoft Corporation. All rights reserved.
// Licensed under the MIT License (MIT). See License.txt in the repo root for license information.
// ------------------------------------------------------------

namespace Microsoft.ServiceFabric.Actors.Runtime
{
    using System;
    using System.Collections.Generic;
    using System.Fabric;
    using System.Reflection;
    using System.Threading;
    using System.Threading.Tasks;
    using Microsoft.ServiceFabric.Actors;
    using Microsoft.ServiceFabric.Actors.Diagnostics;
    using Microsoft.ServiceFabric.Actors.Query;
    using Microsoft.ServiceFabric.Actors.Remoting;
    using Microsoft.ServiceFabric.Services.Communication.Runtime;
    using Microsoft.ServiceFabric.Services.Remoting;
    using Microsoft.ServiceFabric.Services.Runtime;

    /// <summary>
    /// Represents the base class for Microsoft Service Fabric based reliable actors service.
    /// </summary>
    /// <remarks>
    /// Derive from this class to implement your own custom actor service if you want to override
    /// any service level behavior for your actors.
    /// </remarks>
    public class ActorService : StatefulServiceBase, IActorService
    {
        private const string TraceType = "ActorService";

        private const string ActorsMigrationAssemblyName = "Microsoft.ServiceFabric.Actors.Migration";
        private const string ActorsMigrationUtilityClassFullName = "Microsoft.ServiceFabric.Actors.Migration.Utility";
        private const string KVSToRCMigrationActorStateProviderClassFullName = "Microsoft.ServiceFabric.Actors.Migration.KVStoRCMigrationActorStateProvider";
        private const string MigrationOrchestratorClassFullName = "Microsoft.ServiceFabric.Actors.Migration.MigrationOrchestrator";
        private const string ActorsMigrationGetKVSKestrelCommunicationListnerMethod = "GetKVSKestrelCommunicationListener";
        private const string ActorsMigrationGetRCKestrelCommunicationListnerMethod = "GetRCKestrelCommunicationListener";
        private const string ActorsMigrationGetRejectWriteStateMethod = "GetRejectWriteState";

        private readonly ActorTypeInformation actorTypeInformation;
        private readonly IActorStateProvider stateProvider;
        private readonly ActorServiceSettings settings;
        private readonly IActorActivator actorActivator;
        private readonly ActorManagerAdapter actorManagerAdapter;
        private readonly Func<ActorBase, IActorStateProvider, IActorStateManager> stateManagerFactory;
#if !DotNetCoreClr
        private Remoting.V1.Runtime.ActorMethodDispatcherMap methodDispatcherMapV1;
#endif
        private ActorMethodFriendlyNameBuilder methodFriendlyNameBuilder;
        private ReplicaRole replicaRole;
        private Remoting.V2.Runtime.ActorMethodDispatcherMap methodDispatcherMapV2;

        private object actorsMigrationUtility;
        private MethodInfo getKVSKestrelCommunicationListnerMethodInfo;
        private MethodInfo getRCKestrelCommunicationListnerMethodInfo;
        private MethodInfo getGetRejectWriteStateMethodInfo;

        /// <summary>
        /// Initializes a new instance of the <see cref="ActorService"/> class.
        /// </summary>
        /// <param name="context">Service context the actor service is operating under.</param>
        /// <param name="actorTypeInfo">The type information of the Actor.</param>
        /// <param name="actorFactory">The factory method to create Actor objects.</param>
        /// <param name="stateManagerFactory">The factory method to create <see cref="IActorStateManager"/></param>
        /// <param name="stateProvider">The state provider to store and access the state of the Actor objects.</param>
        /// <param name="settings">The settings used to configure the behavior of the Actor service.</param>
        public ActorService(
            StatefulServiceContext context,
            ActorTypeInformation actorTypeInfo,
            Func<ActorService, ActorId, ActorBase> actorFactory = null,
            Func<ActorBase, IActorStateProvider, IActorStateManager> stateManagerFactory = null,
            IActorStateProvider stateProvider = null,
            ActorServiceSettings settings = null)
            : base(
                context,
                ActorStateProviderHelper.GetStateProvider(stateProvider, actorTypeInfo))
        {
            this.actorTypeInformation = actorTypeInfo;
            this.stateProvider = (IActorStateProvider)this.StateProviderReplica;
            this.settings = ActorServiceSettings.DeepCopyFromOrDefaultOnNull(settings);

            // Set internal components
            this.actorActivator = new ActorActivator(actorFactory ?? this.DefaultActorFactory);
            this.stateManagerFactory = stateManagerFactory ?? DefaultActorStateManagerFactory;
            this.actorManagerAdapter = new ActorManagerAdapter { ActorManager = new MockActorManager(this) };
            this.replicaRole = ReplicaRole.Unknown;
            ActorTelemetry.ActorServiceInitializeEvent(
                this.ActorManager.ActorService.Context,
                this.StateProviderReplica.GetType().ToString());
        }

        /// <summary>
        /// Gets the ActorTypeInformation for actor service.
        /// </summary>
        /// <value>
        /// <see cref="Runtime.ActorTypeInformation"/>
        /// for the actor hosted by the service replica.
        /// </value>
        public ActorTypeInformation ActorTypeInformation
        {
            get { return this.actorTypeInformation; }
        }

        /// <summary>
        /// Gets a <see cref="IActorStateProvider"/> that represents the state provider for the actor service.
        /// </summary>
        /// <value>
        /// <see cref="IActorStateProvider"/>
        /// representing the state provider for the actor service.
        /// </value>
        public IActorStateProvider StateProvider
        {
            get { return this.stateProvider; }
        }

        /// <summary>
        /// Gets the settings for the actor service.
        /// </summary>
        /// <value>
        /// Settings for the actor service.
        /// </value>
        public ActorServiceSettings Settings
        {
            get { return this.settings; }
        }

        internal IActorActivator ActorActivator
        {
            get { return this.actorActivator; }
        }

#if !DotNetCoreClr

        internal Remoting.V1.Runtime.ActorMethodDispatcherMap MethodDispatcherMapV1
        {
            get { return this.methodDispatcherMapV1; }
            set { this.methodDispatcherMapV1 = value; }
        }
#endif

        internal Remoting.V2.Runtime.ActorMethodDispatcherMap MethodDispatcherMapV2
        {
            get { return this.methodDispatcherMapV2; }
            set { this.methodDispatcherMapV2 = value; }
        }

        internal ActorMethodFriendlyNameBuilder MethodFriendlyNameBuilder
        {
            get { return this.methodFriendlyNameBuilder; }
        }

        internal IActorManager ActorManager
        {
            get { return this.actorManagerAdapter.ActorManager; }
        }

        #region IActorService Members

        /// <summary>
        /// Deletes an Actor from the Actor service.
        /// </summary>
        /// <param name="actorId">The <see cref="ActorId"/> of the actor to be deleted.</param>
        /// <param name="cancellationToken">Propagates notification that operations should be canceled.</param>
        /// <returns>A task that represents the asynchronous operation of call to server.</returns>
        /// <remarks>
        /// <para>An active actor, will be deactivated and its state will also be deleted from state provider.</para>
        /// <para>An in-active actor's state will be deleted from state provider.</para>
        /// <para>If this method is called for a non-existent actor id in the system, it will be a no-op.</para>
        /// </remarks>
        Task IActorService.DeleteActorAsync(ActorId actorId, CancellationToken cancellationToken)
        {
            return this.ActorManager.DeleteActorAsync(
                Guid.NewGuid().ToString(),
                actorId,
                cancellationToken);
        }

        /// <summary>
        /// Gets the list of Actors by querying the actor service.
        /// </summary>
        /// <param name="continuationToken">A continuation token to start querying the results from.
        /// A null value of continuation token means start returning values form the beginning.</param>
        /// <param name="cancellationToken">Propagates notification that operations should be canceled.</param>
        /// <returns>A task that represents the asynchronous operation of call to server.</returns>
        Task<PagedResult<ActorInformation>> IActorService.GetActorsAsync(
            ContinuationToken continuationToken,
            CancellationToken cancellationToken)
        {
            return this.ActorManager.GetActorsFromStateProvider(
                continuationToken,
                cancellationToken);
        }

<<<<<<< HEAD
#endregion
=======
        /// <inheritdoc/>
        Task<ReminderPagedResult<KeyValuePair<ActorId, List<ActorReminderState>>>> IActorService.GetRemindersAsync(
           ActorId actorId,
           ContinuationToken continuationToken,
           CancellationToken cancellationToken)
        {
            return this.ActorManager.GetRemindersFromStateProviderAsync(
                actorId,
                continuationToken,
                cancellationToken);
        }

        #endregion
>>>>>>> 9bb60820

        internal IActorStateManager CreateStateManager(ActorBase actor)
        {
            return this.stateManagerFactory.Invoke(actor, this.StateProvider);
        }

        internal void InitializeInternal(ActorMethodFriendlyNameBuilder methodNameBuilder)
        {
            this.methodFriendlyNameBuilder = methodNameBuilder;
#if !DotNetCoreClr
            this.MethodDispatcherMapV1 =
                new Actors.Remoting.V1.Runtime.ActorMethodDispatcherMap(this.ActorTypeInformation);
#endif
            this.MethodDispatcherMapV2 =
                new Actors.Remoting.V2.Runtime.ActorMethodDispatcherMap(this.ActorTypeInformation);
        }

        internal bool GetRejectWriteState()
        {
            return (bool)this.getGetRejectWriteStateMethodInfo.Invoke(this.actorsMigrationUtility, new object[] { this.stateProvider });
        }

#region StatefulServiceBase Overrides

        /// <summary>
        /// Overrides <see cref="Microsoft.ServiceFabric.Services.Runtime.StatefulServiceBase.CreateServiceReplicaListeners()"/>.
        /// </summary>
        /// <returns>Endpoint string pairs like
        /// {"Endpoints":{"Listener1":"Endpoint1","Listener2":"Endpoint2" ...}}</returns>
        protected override IEnumerable<ServiceReplicaListener> CreateServiceReplicaListeners()
        {
            var types = new List<Type> { this.ActorTypeInformation.ImplementationType };
            types.AddRange(this.ActorTypeInformation.InterfaceTypes);

            var provider = ActorRemotingProviderAttribute.GetProvider(types);
            var serviceReplicaListeners = new List<ServiceReplicaListener>();
#if !DotNetCoreClr
            if (Services.Remoting.Helper.IsRemotingV1(provider.RemotingListenerVersion))
            {
               serviceReplicaListeners.Add(
                    new ServiceReplicaListener((t) => { return provider.CreateServiceRemotingListener(this); }));
            }
#endif
            if (Services.Remoting.Helper.IsEitherRemotingV2(provider.RemotingListenerVersion))
            {
                var listeners = provider.CreateServiceRemotingListeners();
                foreach (var kvp in listeners)
                {
                    serviceReplicaListeners.Add(new ServiceReplicaListener(
                        t =>
                    {
                        return kvp.Value(this);
                    }, kvp.Key));
                }
            }

            // If Migration attibute is set to source and StateProvider is KvsActorStateProvider
            if (this.IsMigrationSource())
            {
                this.InitializeActorMigrationUtility();
                serviceReplicaListeners.Add(new ServiceReplicaListener(
                    serviceContext =>
                {
                    return (ICommunicationListener)this.getKVSKestrelCommunicationListnerMethodInfo.Invoke(this.actorsMigrationUtility, new object[] { serviceContext, this.actorTypeInformation, this.stateProvider });
                },
                    "_KVSMigrationEP_"/*TODO: Get the listener name from constants*/));
            }
            else if (this.IsMigrationTarget())
            {
                this.InitializeActorMigrationUtility();
                serviceReplicaListeners.Add(new ServiceReplicaListener(
                    serviceContext =>
                    {
                        return (ICommunicationListener)this.getRCKestrelCommunicationListnerMethodInfo.Invoke(this.actorsMigrationUtility, new object[] { serviceContext, this.actorTypeInformation, this.stateProvider });
                    },
                    "RC Migration Listner"));
            }

            return serviceReplicaListeners;
        }

        /// <summary>
        /// Overrides <see cref="StatefulServiceBase.RunAsync(CancellationToken)"/>.
        /// </summary>
        /// <param name="cancellationToken">The token to monitor for cancellation requests.</param>
        /// <returns>
        /// A task that represents the asynchronous operation of loading reminders when the replica becomes primary.
        /// </returns>
        /// <remarks>
        /// If you need to override this method, please make sure to call this method from your overridden method.
        /// Also make sure your implementation of overridden method conforms to the guideline specified for
        /// <see cref="StatefulServiceBase.RunAsync(CancellationToken)"/>.
        /// <para>
        /// Failing to do so can cause failover, reconfiguration or upgrade of your actor service to get stuck and
        /// can impact availibility of your service.
        /// </para>
        /// </remarks>
        protected override async Task RunAsync(CancellationToken cancellationToken)
        {
            // If Migration attibute is set to source and StateProvider is KvsActorStateProvider
            if (this.IsMigrationSource())
            {
                (this.stateProvider as KvsActorStateProvider).CheckTombstoneCleanupIsDisabled();
            }

            if (this.IsMigrationTarget())
            {
                var migrationOrchestrator = (IMigrationOrchestrator)this.GetMigrationOrchestratorObject();
                await migrationOrchestrator.StartMigration(cancellationToken);
            }

            await this.ActorManager.StartLoadingRemindersAsync(cancellationToken);
        }

        /// <summary>
        /// Overrides <see cref="StatefulServiceBase.OnChangeRoleAsync(ReplicaRole, CancellationToken)"/>.
        /// </summary>
        /// <param name="newRole">The new role for the replica.</param>
        /// <param name="cancellationToken">The token to monitor for cancellation requests.</param>
        /// <returns>A task that represents the asynchronous operation performed when the replica becomes primary.</returns>
        protected override async Task OnChangeRoleAsync(ReplicaRole newRole, CancellationToken cancellationToken)
        {
            ActorTrace.Source.WriteInfoWithId(
                TraceType,
                this.Context.TraceId,
                "Begin change role. New role: {0}.",
                newRole);

            if (newRole == ReplicaRole.Primary)
            {
                this.actorManagerAdapter.ActorManager = new ActorManager(this);
                await this.actorManagerAdapter.OpenAsync(this.Partition, cancellationToken);
                this.ActorManager.DiagnosticsEventManager.ActorChangeRole(this.replicaRole, newRole);
            }
            else
            {
                if ((this.ActorManager != null) && (this.ActorManager.DiagnosticsEventManager != null))
                {
                    this.ActorManager.DiagnosticsEventManager.ActorChangeRole(this.replicaRole, newRole);
                }

                await this.actorManagerAdapter.CloseAsync(cancellationToken);
            }

            this.replicaRole = newRole;
            ActorTrace.Source.WriteInfoWithId(
                TraceType,
                this.Context.TraceId,
                "End change role. New role: {0}.",
                newRole);
        }

        /// <summary>
        /// Overrides <see cref="StatefulServiceBase.OnCloseAsync(CancellationToken)"/>.
        /// </summary>
        /// <param name="cancellationToken">The token to monitor for cancellation requests.</param>
        /// <returns>A task that represents the asynchronous operation performed when the replica is closed.</returns>
        protected override async Task OnCloseAsync(CancellationToken cancellationToken)
        {
            ActorTrace.Source.WriteInfoWithId(TraceType, this.Context.TraceId, "Begin close.");

            ActorTelemetry.ActorServiceReplicaCloseEvent(this.ActorManager.ActorService.Context);

            await this.actorManagerAdapter.CloseAsync(cancellationToken);

            ActorTrace.Source.WriteInfoWithId(TraceType, this.Context.TraceId, "End close.");
        }

        /// <summary>
        /// Overrides <see cref="StatefulServiceBase.OnAbort()"/>.
        /// </summary>
        protected override void OnAbort()
        {
            ActorTrace.Source.WriteInfoWithId(TraceType, this.Context.TraceId, "Abort.");

            this.actorManagerAdapter.Abort();
        }

#endregion
        private static IActorStateManager DefaultActorStateManagerFactory(
            ActorBase actorBase,
            IActorStateProvider actorStateProvider)
        {
            return new ActorStateManager(actorBase, actorStateProvider);
        }

        private ActorBase DefaultActorFactory(ActorService actorService, ActorId actorId)
        {
            return (ActorBase)Activator.CreateInstance(
                this.ActorTypeInformation.ImplementationType,
                actorService,
                actorId);
        }

        private void InitializeActorMigrationUtility()
        {
            var currentAssembly = typeof(ActorService).GetTypeInfo().Assembly;

            var actorsMigrationAssembly = new AssemblyName
            {
                Name = ActorsMigrationAssemblyName,
                Version = currentAssembly.GetName().Version,
#if !DotNetCoreClr
                CultureInfo = currentAssembly.GetName().CultureInfo,
#endif
                ProcessorArchitecture = currentAssembly.GetName().ProcessorArchitecture,
            };

            actorsMigrationAssembly.SetPublicKeyToken(currentAssembly.GetName().GetPublicKeyToken());

            var actorsMigrationUtilityTypeName = Actors.Helper.CreateQualifiedNameForAssembly(
                actorsMigrationAssembly.FullName,
                ActorsMigrationUtilityClassFullName);

            var actorsMigrationUtilityType = Type.GetType(actorsMigrationUtilityTypeName, true);
            this.actorsMigrationUtility = Activator.CreateInstance(actorsMigrationUtilityType);
            this.getKVSKestrelCommunicationListnerMethodInfo = actorsMigrationUtilityType.GetMethod(ActorsMigrationGetKVSKestrelCommunicationListnerMethod);
            this.getRCKestrelCommunicationListnerMethodInfo = actorsMigrationUtilityType.GetMethod(ActorsMigrationGetRCKestrelCommunicationListnerMethod);
            this.getGetRejectWriteStateMethodInfo = actorsMigrationUtilityType.GetMethod(ActorsMigrationGetRejectWriteStateMethod);
        }

        private Type GetKVStoRCMigrationActorStateProviderType()
        {
            var currentAssembly = typeof(ActorService).GetTypeInfo().Assembly;

            var actorsMigrationAssembly = new AssemblyName
            {
                Name = ActorsMigrationAssemblyName,
                Version = currentAssembly.GetName().Version,
#if !DotNetCoreClr
                CultureInfo = currentAssembly.GetName().CultureInfo,
#endif
                ProcessorArchitecture = currentAssembly.GetName().ProcessorArchitecture,
            };

            actorsMigrationAssembly.SetPublicKeyToken(currentAssembly.GetName().GetPublicKeyToken());
            var kVStoRCMigrationActorStateProviderTypeName = Actors.Helper.CreateQualifiedNameForAssembly(
                actorsMigrationAssembly.FullName,
                KVSToRCMigrationActorStateProviderClassFullName);

            return Type.GetType(kVStoRCMigrationActorStateProviderTypeName, true);
        }

        private object GetMigrationOrchestratorObject()
        {
            var currentAssembly = typeof(ActorService).GetTypeInfo().Assembly;

            var actorsMigrationAssembly = new AssemblyName
            {
                Name = ActorsMigrationAssemblyName,
                Version = currentAssembly.GetName().Version,
#if !DotNetCoreClr
                CultureInfo = currentAssembly.GetName().CultureInfo,
#endif
                ProcessorArchitecture = currentAssembly.GetName().ProcessorArchitecture,
            };

            actorsMigrationAssembly.SetPublicKeyToken(currentAssembly.GetName().GetPublicKeyToken());

            var actorsMigrationOrchestratorTypeName = Actors.Helper.CreateQualifiedNameForAssembly(
                actorsMigrationAssembly.FullName,
                MigrationOrchestratorClassFullName);

            var actorsMigrationOrchestratorType = Type.GetType(actorsMigrationOrchestratorTypeName, true);
            return Activator.CreateInstance(actorsMigrationOrchestratorType, new object[] { this.stateProvider, this.actorTypeInformation });
        }

        private bool IsMigrationSource()
        {
            var types = new List<Type> { this.ActorTypeInformation.ImplementationType };
            types.AddRange(this.ActorTypeInformation.InterfaceTypes);

            return (Actors.Helper.IsMigrationSource(types) && this.StateProviderReplica is KvsActorStateProvider);
        }

        private bool IsMigrationTarget()
        {
            var types = new List<Type> { this.ActorTypeInformation.ImplementationType };
            types.AddRange(this.ActorTypeInformation.InterfaceTypes);

            return (Actors.Helper.IsMigrationTarget(types) && (this.StateProviderReplica.GetType() == this.GetKVStoRCMigrationActorStateProviderType()));
        }
    }
}
<|MERGE_RESOLUTION|>--- conflicted
+++ resolved
@@ -1,495 +1,491 @@
-// ------------------------------------------------------------
-// Copyright (c) Microsoft Corporation. All rights reserved.
-// Licensed under the MIT License (MIT). See License.txt in the repo root for license information.
-// ------------------------------------------------------------
-
-namespace Microsoft.ServiceFabric.Actors.Runtime
-{
-    using System;
-    using System.Collections.Generic;
-    using System.Fabric;
-    using System.Reflection;
-    using System.Threading;
-    using System.Threading.Tasks;
-    using Microsoft.ServiceFabric.Actors;
-    using Microsoft.ServiceFabric.Actors.Diagnostics;
-    using Microsoft.ServiceFabric.Actors.Query;
-    using Microsoft.ServiceFabric.Actors.Remoting;
-    using Microsoft.ServiceFabric.Services.Communication.Runtime;
-    using Microsoft.ServiceFabric.Services.Remoting;
-    using Microsoft.ServiceFabric.Services.Runtime;
-
-    /// <summary>
-    /// Represents the base class for Microsoft Service Fabric based reliable actors service.
-    /// </summary>
-    /// <remarks>
-    /// Derive from this class to implement your own custom actor service if you want to override
-    /// any service level behavior for your actors.
-    /// </remarks>
-    public class ActorService : StatefulServiceBase, IActorService
-    {
-        private const string TraceType = "ActorService";
-
-        private const string ActorsMigrationAssemblyName = "Microsoft.ServiceFabric.Actors.Migration";
-        private const string ActorsMigrationUtilityClassFullName = "Microsoft.ServiceFabric.Actors.Migration.Utility";
-        private const string KVSToRCMigrationActorStateProviderClassFullName = "Microsoft.ServiceFabric.Actors.Migration.KVStoRCMigrationActorStateProvider";
-        private const string MigrationOrchestratorClassFullName = "Microsoft.ServiceFabric.Actors.Migration.MigrationOrchestrator";
-        private const string ActorsMigrationGetKVSKestrelCommunicationListnerMethod = "GetKVSKestrelCommunicationListener";
-        private const string ActorsMigrationGetRCKestrelCommunicationListnerMethod = "GetRCKestrelCommunicationListener";
-        private const string ActorsMigrationGetRejectWriteStateMethod = "GetRejectWriteState";
-
-        private readonly ActorTypeInformation actorTypeInformation;
-        private readonly IActorStateProvider stateProvider;
-        private readonly ActorServiceSettings settings;
-        private readonly IActorActivator actorActivator;
-        private readonly ActorManagerAdapter actorManagerAdapter;
-        private readonly Func<ActorBase, IActorStateProvider, IActorStateManager> stateManagerFactory;
-#if !DotNetCoreClr
-        private Remoting.V1.Runtime.ActorMethodDispatcherMap methodDispatcherMapV1;
-#endif
-        private ActorMethodFriendlyNameBuilder methodFriendlyNameBuilder;
-        private ReplicaRole replicaRole;
-        private Remoting.V2.Runtime.ActorMethodDispatcherMap methodDispatcherMapV2;
-
-        private object actorsMigrationUtility;
-        private MethodInfo getKVSKestrelCommunicationListnerMethodInfo;
-        private MethodInfo getRCKestrelCommunicationListnerMethodInfo;
-        private MethodInfo getGetRejectWriteStateMethodInfo;
-
-        /// <summary>
-        /// Initializes a new instance of the <see cref="ActorService"/> class.
-        /// </summary>
-        /// <param name="context">Service context the actor service is operating under.</param>
-        /// <param name="actorTypeInfo">The type information of the Actor.</param>
-        /// <param name="actorFactory">The factory method to create Actor objects.</param>
-        /// <param name="stateManagerFactory">The factory method to create <see cref="IActorStateManager"/></param>
-        /// <param name="stateProvider">The state provider to store and access the state of the Actor objects.</param>
-        /// <param name="settings">The settings used to configure the behavior of the Actor service.</param>
-        public ActorService(
-            StatefulServiceContext context,
-            ActorTypeInformation actorTypeInfo,
-            Func<ActorService, ActorId, ActorBase> actorFactory = null,
-            Func<ActorBase, IActorStateProvider, IActorStateManager> stateManagerFactory = null,
-            IActorStateProvider stateProvider = null,
-            ActorServiceSettings settings = null)
-            : base(
-                context,
-                ActorStateProviderHelper.GetStateProvider(stateProvider, actorTypeInfo))
-        {
-            this.actorTypeInformation = actorTypeInfo;
-            this.stateProvider = (IActorStateProvider)this.StateProviderReplica;
-            this.settings = ActorServiceSettings.DeepCopyFromOrDefaultOnNull(settings);
-
-            // Set internal components
-            this.actorActivator = new ActorActivator(actorFactory ?? this.DefaultActorFactory);
-            this.stateManagerFactory = stateManagerFactory ?? DefaultActorStateManagerFactory;
-            this.actorManagerAdapter = new ActorManagerAdapter { ActorManager = new MockActorManager(this) };
-            this.replicaRole = ReplicaRole.Unknown;
-            ActorTelemetry.ActorServiceInitializeEvent(
-                this.ActorManager.ActorService.Context,
-                this.StateProviderReplica.GetType().ToString());
-        }
-
-        /// <summary>
-        /// Gets the ActorTypeInformation for actor service.
-        /// </summary>
-        /// <value>
-        /// <see cref="Runtime.ActorTypeInformation"/>
-        /// for the actor hosted by the service replica.
-        /// </value>
-        public ActorTypeInformation ActorTypeInformation
-        {
-            get { return this.actorTypeInformation; }
-        }
-
-        /// <summary>
-        /// Gets a <see cref="IActorStateProvider"/> that represents the state provider for the actor service.
-        /// </summary>
-        /// <value>
-        /// <see cref="IActorStateProvider"/>
-        /// representing the state provider for the actor service.
-        /// </value>
-        public IActorStateProvider StateProvider
-        {
-            get { return this.stateProvider; }
-        }
-
-        /// <summary>
-        /// Gets the settings for the actor service.
-        /// </summary>
-        /// <value>
-        /// Settings for the actor service.
-        /// </value>
-        public ActorServiceSettings Settings
-        {
-            get { return this.settings; }
-        }
-
-        internal IActorActivator ActorActivator
-        {
-            get { return this.actorActivator; }
-        }
-
-#if !DotNetCoreClr
-
-        internal Remoting.V1.Runtime.ActorMethodDispatcherMap MethodDispatcherMapV1
-        {
-            get { return this.methodDispatcherMapV1; }
-            set { this.methodDispatcherMapV1 = value; }
-        }
-#endif
-
-        internal Remoting.V2.Runtime.ActorMethodDispatcherMap MethodDispatcherMapV2
-        {
-            get { return this.methodDispatcherMapV2; }
-            set { this.methodDispatcherMapV2 = value; }
-        }
-
-        internal ActorMethodFriendlyNameBuilder MethodFriendlyNameBuilder
-        {
-            get { return this.methodFriendlyNameBuilder; }
-        }
-
-        internal IActorManager ActorManager
-        {
-            get { return this.actorManagerAdapter.ActorManager; }
-        }
-
-        #region IActorService Members
-
-        /// <summary>
-        /// Deletes an Actor from the Actor service.
-        /// </summary>
-        /// <param name="actorId">The <see cref="ActorId"/> of the actor to be deleted.</param>
-        /// <param name="cancellationToken">Propagates notification that operations should be canceled.</param>
-        /// <returns>A task that represents the asynchronous operation of call to server.</returns>
-        /// <remarks>
-        /// <para>An active actor, will be deactivated and its state will also be deleted from state provider.</para>
-        /// <para>An in-active actor's state will be deleted from state provider.</para>
-        /// <para>If this method is called for a non-existent actor id in the system, it will be a no-op.</para>
-        /// </remarks>
-        Task IActorService.DeleteActorAsync(ActorId actorId, CancellationToken cancellationToken)
-        {
-            return this.ActorManager.DeleteActorAsync(
-                Guid.NewGuid().ToString(),
-                actorId,
-                cancellationToken);
-        }
-
-        /// <summary>
-        /// Gets the list of Actors by querying the actor service.
-        /// </summary>
-        /// <param name="continuationToken">A continuation token to start querying the results from.
-        /// A null value of continuation token means start returning values form the beginning.</param>
-        /// <param name="cancellationToken">Propagates notification that operations should be canceled.</param>
-        /// <returns>A task that represents the asynchronous operation of call to server.</returns>
-        Task<PagedResult<ActorInformation>> IActorService.GetActorsAsync(
-            ContinuationToken continuationToken,
-            CancellationToken cancellationToken)
-        {
-            return this.ActorManager.GetActorsFromStateProvider(
-                continuationToken,
-                cancellationToken);
-        }
-
-<<<<<<< HEAD
-#endregion
-=======
-        /// <inheritdoc/>
-        Task<ReminderPagedResult<KeyValuePair<ActorId, List<ActorReminderState>>>> IActorService.GetRemindersAsync(
-           ActorId actorId,
-           ContinuationToken continuationToken,
-           CancellationToken cancellationToken)
-        {
-            return this.ActorManager.GetRemindersFromStateProviderAsync(
-                actorId,
-                continuationToken,
-                cancellationToken);
-        }
-
-        #endregion
->>>>>>> 9bb60820
-
-        internal IActorStateManager CreateStateManager(ActorBase actor)
-        {
-            return this.stateManagerFactory.Invoke(actor, this.StateProvider);
-        }
-
-        internal void InitializeInternal(ActorMethodFriendlyNameBuilder methodNameBuilder)
-        {
-            this.methodFriendlyNameBuilder = methodNameBuilder;
-#if !DotNetCoreClr
-            this.MethodDispatcherMapV1 =
-                new Actors.Remoting.V1.Runtime.ActorMethodDispatcherMap(this.ActorTypeInformation);
-#endif
-            this.MethodDispatcherMapV2 =
-                new Actors.Remoting.V2.Runtime.ActorMethodDispatcherMap(this.ActorTypeInformation);
-        }
-
-        internal bool GetRejectWriteState()
-        {
-            return (bool)this.getGetRejectWriteStateMethodInfo.Invoke(this.actorsMigrationUtility, new object[] { this.stateProvider });
-        }
-
-#region StatefulServiceBase Overrides
-
-        /// <summary>
-        /// Overrides <see cref="Microsoft.ServiceFabric.Services.Runtime.StatefulServiceBase.CreateServiceReplicaListeners()"/>.
-        /// </summary>
-        /// <returns>Endpoint string pairs like
-        /// {"Endpoints":{"Listener1":"Endpoint1","Listener2":"Endpoint2" ...}}</returns>
-        protected override IEnumerable<ServiceReplicaListener> CreateServiceReplicaListeners()
-        {
-            var types = new List<Type> { this.ActorTypeInformation.ImplementationType };
-            types.AddRange(this.ActorTypeInformation.InterfaceTypes);
-
-            var provider = ActorRemotingProviderAttribute.GetProvider(types);
-            var serviceReplicaListeners = new List<ServiceReplicaListener>();
-#if !DotNetCoreClr
-            if (Services.Remoting.Helper.IsRemotingV1(provider.RemotingListenerVersion))
-            {
-               serviceReplicaListeners.Add(
-                    new ServiceReplicaListener((t) => { return provider.CreateServiceRemotingListener(this); }));
-            }
-#endif
-            if (Services.Remoting.Helper.IsEitherRemotingV2(provider.RemotingListenerVersion))
-            {
-                var listeners = provider.CreateServiceRemotingListeners();
-                foreach (var kvp in listeners)
-                {
-                    serviceReplicaListeners.Add(new ServiceReplicaListener(
-                        t =>
-                    {
-                        return kvp.Value(this);
-                    }, kvp.Key));
-                }
-            }
-
-            // If Migration attibute is set to source and StateProvider is KvsActorStateProvider
-            if (this.IsMigrationSource())
-            {
-                this.InitializeActorMigrationUtility();
-                serviceReplicaListeners.Add(new ServiceReplicaListener(
-                    serviceContext =>
-                {
-                    return (ICommunicationListener)this.getKVSKestrelCommunicationListnerMethodInfo.Invoke(this.actorsMigrationUtility, new object[] { serviceContext, this.actorTypeInformation, this.stateProvider });
-                },
-                    "_KVSMigrationEP_"/*TODO: Get the listener name from constants*/));
-            }
-            else if (this.IsMigrationTarget())
-            {
-                this.InitializeActorMigrationUtility();
-                serviceReplicaListeners.Add(new ServiceReplicaListener(
-                    serviceContext =>
-                    {
-                        return (ICommunicationListener)this.getRCKestrelCommunicationListnerMethodInfo.Invoke(this.actorsMigrationUtility, new object[] { serviceContext, this.actorTypeInformation, this.stateProvider });
-                    },
-                    "RC Migration Listner"));
-            }
-
-            return serviceReplicaListeners;
-        }
-
-        /// <summary>
-        /// Overrides <see cref="StatefulServiceBase.RunAsync(CancellationToken)"/>.
-        /// </summary>
-        /// <param name="cancellationToken">The token to monitor for cancellation requests.</param>
-        /// <returns>
-        /// A task that represents the asynchronous operation of loading reminders when the replica becomes primary.
-        /// </returns>
-        /// <remarks>
-        /// If you need to override this method, please make sure to call this method from your overridden method.
-        /// Also make sure your implementation of overridden method conforms to the guideline specified for
-        /// <see cref="StatefulServiceBase.RunAsync(CancellationToken)"/>.
-        /// <para>
-        /// Failing to do so can cause failover, reconfiguration or upgrade of your actor service to get stuck and
-        /// can impact availibility of your service.
-        /// </para>
-        /// </remarks>
-        protected override async Task RunAsync(CancellationToken cancellationToken)
-        {
-            // If Migration attibute is set to source and StateProvider is KvsActorStateProvider
-            if (this.IsMigrationSource())
-            {
-                (this.stateProvider as KvsActorStateProvider).CheckTombstoneCleanupIsDisabled();
-            }
-
-            if (this.IsMigrationTarget())
-            {
-                var migrationOrchestrator = (IMigrationOrchestrator)this.GetMigrationOrchestratorObject();
-                await migrationOrchestrator.StartMigration(cancellationToken);
-            }
-
-            await this.ActorManager.StartLoadingRemindersAsync(cancellationToken);
-        }
-
-        /// <summary>
-        /// Overrides <see cref="StatefulServiceBase.OnChangeRoleAsync(ReplicaRole, CancellationToken)"/>.
-        /// </summary>
-        /// <param name="newRole">The new role for the replica.</param>
-        /// <param name="cancellationToken">The token to monitor for cancellation requests.</param>
-        /// <returns>A task that represents the asynchronous operation performed when the replica becomes primary.</returns>
-        protected override async Task OnChangeRoleAsync(ReplicaRole newRole, CancellationToken cancellationToken)
-        {
-            ActorTrace.Source.WriteInfoWithId(
-                TraceType,
-                this.Context.TraceId,
-                "Begin change role. New role: {0}.",
-                newRole);
-
-            if (newRole == ReplicaRole.Primary)
-            {
-                this.actorManagerAdapter.ActorManager = new ActorManager(this);
-                await this.actorManagerAdapter.OpenAsync(this.Partition, cancellationToken);
-                this.ActorManager.DiagnosticsEventManager.ActorChangeRole(this.replicaRole, newRole);
-            }
-            else
-            {
-                if ((this.ActorManager != null) && (this.ActorManager.DiagnosticsEventManager != null))
-                {
-                    this.ActorManager.DiagnosticsEventManager.ActorChangeRole(this.replicaRole, newRole);
-                }
-
-                await this.actorManagerAdapter.CloseAsync(cancellationToken);
-            }
-
-            this.replicaRole = newRole;
-            ActorTrace.Source.WriteInfoWithId(
-                TraceType,
-                this.Context.TraceId,
-                "End change role. New role: {0}.",
-                newRole);
-        }
-
-        /// <summary>
-        /// Overrides <see cref="StatefulServiceBase.OnCloseAsync(CancellationToken)"/>.
-        /// </summary>
-        /// <param name="cancellationToken">The token to monitor for cancellation requests.</param>
-        /// <returns>A task that represents the asynchronous operation performed when the replica is closed.</returns>
-        protected override async Task OnCloseAsync(CancellationToken cancellationToken)
-        {
-            ActorTrace.Source.WriteInfoWithId(TraceType, this.Context.TraceId, "Begin close.");
-
-            ActorTelemetry.ActorServiceReplicaCloseEvent(this.ActorManager.ActorService.Context);
-
-            await this.actorManagerAdapter.CloseAsync(cancellationToken);
-
-            ActorTrace.Source.WriteInfoWithId(TraceType, this.Context.TraceId, "End close.");
-        }
-
-        /// <summary>
-        /// Overrides <see cref="StatefulServiceBase.OnAbort()"/>.
-        /// </summary>
-        protected override void OnAbort()
-        {
-            ActorTrace.Source.WriteInfoWithId(TraceType, this.Context.TraceId, "Abort.");
-
-            this.actorManagerAdapter.Abort();
-        }
-
-#endregion
-        private static IActorStateManager DefaultActorStateManagerFactory(
-            ActorBase actorBase,
-            IActorStateProvider actorStateProvider)
-        {
-            return new ActorStateManager(actorBase, actorStateProvider);
-        }
-
-        private ActorBase DefaultActorFactory(ActorService actorService, ActorId actorId)
-        {
-            return (ActorBase)Activator.CreateInstance(
-                this.ActorTypeInformation.ImplementationType,
-                actorService,
-                actorId);
-        }
-
-        private void InitializeActorMigrationUtility()
-        {
-            var currentAssembly = typeof(ActorService).GetTypeInfo().Assembly;
-
-            var actorsMigrationAssembly = new AssemblyName
-            {
-                Name = ActorsMigrationAssemblyName,
-                Version = currentAssembly.GetName().Version,
-#if !DotNetCoreClr
-                CultureInfo = currentAssembly.GetName().CultureInfo,
-#endif
-                ProcessorArchitecture = currentAssembly.GetName().ProcessorArchitecture,
-            };
-
-            actorsMigrationAssembly.SetPublicKeyToken(currentAssembly.GetName().GetPublicKeyToken());
-
-            var actorsMigrationUtilityTypeName = Actors.Helper.CreateQualifiedNameForAssembly(
-                actorsMigrationAssembly.FullName,
-                ActorsMigrationUtilityClassFullName);
-
-            var actorsMigrationUtilityType = Type.GetType(actorsMigrationUtilityTypeName, true);
-            this.actorsMigrationUtility = Activator.CreateInstance(actorsMigrationUtilityType);
-            this.getKVSKestrelCommunicationListnerMethodInfo = actorsMigrationUtilityType.GetMethod(ActorsMigrationGetKVSKestrelCommunicationListnerMethod);
-            this.getRCKestrelCommunicationListnerMethodInfo = actorsMigrationUtilityType.GetMethod(ActorsMigrationGetRCKestrelCommunicationListnerMethod);
-            this.getGetRejectWriteStateMethodInfo = actorsMigrationUtilityType.GetMethod(ActorsMigrationGetRejectWriteStateMethod);
-        }
-
-        private Type GetKVStoRCMigrationActorStateProviderType()
-        {
-            var currentAssembly = typeof(ActorService).GetTypeInfo().Assembly;
-
-            var actorsMigrationAssembly = new AssemblyName
-            {
-                Name = ActorsMigrationAssemblyName,
-                Version = currentAssembly.GetName().Version,
-#if !DotNetCoreClr
-                CultureInfo = currentAssembly.GetName().CultureInfo,
-#endif
-                ProcessorArchitecture = currentAssembly.GetName().ProcessorArchitecture,
-            };
-
-            actorsMigrationAssembly.SetPublicKeyToken(currentAssembly.GetName().GetPublicKeyToken());
-            var kVStoRCMigrationActorStateProviderTypeName = Actors.Helper.CreateQualifiedNameForAssembly(
-                actorsMigrationAssembly.FullName,
-                KVSToRCMigrationActorStateProviderClassFullName);
-
-            return Type.GetType(kVStoRCMigrationActorStateProviderTypeName, true);
-        }
-
-        private object GetMigrationOrchestratorObject()
-        {
-            var currentAssembly = typeof(ActorService).GetTypeInfo().Assembly;
-
-            var actorsMigrationAssembly = new AssemblyName
-            {
-                Name = ActorsMigrationAssemblyName,
-                Version = currentAssembly.GetName().Version,
-#if !DotNetCoreClr
-                CultureInfo = currentAssembly.GetName().CultureInfo,
-#endif
-                ProcessorArchitecture = currentAssembly.GetName().ProcessorArchitecture,
-            };
-
-            actorsMigrationAssembly.SetPublicKeyToken(currentAssembly.GetName().GetPublicKeyToken());
-
-            var actorsMigrationOrchestratorTypeName = Actors.Helper.CreateQualifiedNameForAssembly(
-                actorsMigrationAssembly.FullName,
-                MigrationOrchestratorClassFullName);
-
-            var actorsMigrationOrchestratorType = Type.GetType(actorsMigrationOrchestratorTypeName, true);
-            return Activator.CreateInstance(actorsMigrationOrchestratorType, new object[] { this.stateProvider, this.actorTypeInformation });
-        }
-
-        private bool IsMigrationSource()
-        {
-            var types = new List<Type> { this.ActorTypeInformation.ImplementationType };
-            types.AddRange(this.ActorTypeInformation.InterfaceTypes);
-
-            return (Actors.Helper.IsMigrationSource(types) && this.StateProviderReplica is KvsActorStateProvider);
-        }
-
-        private bool IsMigrationTarget()
-        {
-            var types = new List<Type> { this.ActorTypeInformation.ImplementationType };
-            types.AddRange(this.ActorTypeInformation.InterfaceTypes);
-
-            return (Actors.Helper.IsMigrationTarget(types) && (this.StateProviderReplica.GetType() == this.GetKVStoRCMigrationActorStateProviderType()));
-        }
-    }
-}
+// ------------------------------------------------------------
+// Copyright (c) Microsoft Corporation. All rights reserved.
+// Licensed under the MIT License (MIT). See License.txt in the repo root for license information.
+// ------------------------------------------------------------
+
+namespace Microsoft.ServiceFabric.Actors.Runtime
+{
+    using System;
+    using System.Collections.Generic;
+    using System.Fabric;
+    using System.Reflection;
+    using System.Threading;
+    using System.Threading.Tasks;
+    using Microsoft.ServiceFabric.Actors;
+    using Microsoft.ServiceFabric.Actors.Diagnostics;
+    using Microsoft.ServiceFabric.Actors.Query;
+    using Microsoft.ServiceFabric.Actors.Remoting;
+    using Microsoft.ServiceFabric.Services.Communication.Runtime;
+    using Microsoft.ServiceFabric.Services.Remoting;
+    using Microsoft.ServiceFabric.Services.Runtime;
+
+    /// <summary>
+    /// Represents the base class for Microsoft Service Fabric based reliable actors service.
+    /// </summary>
+    /// <remarks>
+    /// Derive from this class to implement your own custom actor service if you want to override
+    /// any service level behavior for your actors.
+    /// </remarks>
+    public class ActorService : StatefulServiceBase, IActorService
+    {
+        private const string TraceType = "ActorService";
+
+        private const string ActorsMigrationAssemblyName = "Microsoft.ServiceFabric.Actors.Migration";
+        private const string ActorsMigrationUtilityClassFullName = "Microsoft.ServiceFabric.Actors.Migration.Utility";
+        private const string KVSToRCMigrationActorStateProviderClassFullName = "Microsoft.ServiceFabric.Actors.Migration.KVStoRCMigrationActorStateProvider";
+        private const string MigrationOrchestratorClassFullName = "Microsoft.ServiceFabric.Actors.Migration.MigrationOrchestrator";
+        private const string ActorsMigrationGetKVSKestrelCommunicationListnerMethod = "GetKVSKestrelCommunicationListener";
+        private const string ActorsMigrationGetRCKestrelCommunicationListnerMethod = "GetRCKestrelCommunicationListener";
+        private const string ActorsMigrationGetRejectWriteStateMethod = "GetRejectWriteState";
+
+        private readonly ActorTypeInformation actorTypeInformation;
+        private readonly IActorStateProvider stateProvider;
+        private readonly ActorServiceSettings settings;
+        private readonly IActorActivator actorActivator;
+        private readonly ActorManagerAdapter actorManagerAdapter;
+        private readonly Func<ActorBase, IActorStateProvider, IActorStateManager> stateManagerFactory;
+#if !DotNetCoreClr
+        private Remoting.V1.Runtime.ActorMethodDispatcherMap methodDispatcherMapV1;
+#endif
+        private ActorMethodFriendlyNameBuilder methodFriendlyNameBuilder;
+        private ReplicaRole replicaRole;
+        private Remoting.V2.Runtime.ActorMethodDispatcherMap methodDispatcherMapV2;
+
+        private object actorsMigrationUtility;
+        private MethodInfo getKVSKestrelCommunicationListnerMethodInfo;
+        private MethodInfo getRCKestrelCommunicationListnerMethodInfo;
+        private MethodInfo getGetRejectWriteStateMethodInfo;
+
+        /// <summary>
+        /// Initializes a new instance of the <see cref="ActorService"/> class.
+        /// </summary>
+        /// <param name="context">Service context the actor service is operating under.</param>
+        /// <param name="actorTypeInfo">The type information of the Actor.</param>
+        /// <param name="actorFactory">The factory method to create Actor objects.</param>
+        /// <param name="stateManagerFactory">The factory method to create <see cref="IActorStateManager"/></param>
+        /// <param name="stateProvider">The state provider to store and access the state of the Actor objects.</param>
+        /// <param name="settings">The settings used to configure the behavior of the Actor service.</param>
+        public ActorService(
+            StatefulServiceContext context,
+            ActorTypeInformation actorTypeInfo,
+            Func<ActorService, ActorId, ActorBase> actorFactory = null,
+            Func<ActorBase, IActorStateProvider, IActorStateManager> stateManagerFactory = null,
+            IActorStateProvider stateProvider = null,
+            ActorServiceSettings settings = null)
+            : base(
+                context,
+                ActorStateProviderHelper.GetStateProvider(stateProvider, actorTypeInfo))
+        {
+            this.actorTypeInformation = actorTypeInfo;
+            this.stateProvider = (IActorStateProvider)this.StateProviderReplica;
+            this.settings = ActorServiceSettings.DeepCopyFromOrDefaultOnNull(settings);
+
+            // Set internal components
+            this.actorActivator = new ActorActivator(actorFactory ?? this.DefaultActorFactory);
+            this.stateManagerFactory = stateManagerFactory ?? DefaultActorStateManagerFactory;
+            this.actorManagerAdapter = new ActorManagerAdapter { ActorManager = new MockActorManager(this) };
+            this.replicaRole = ReplicaRole.Unknown;
+            ActorTelemetry.ActorServiceInitializeEvent(
+                this.ActorManager.ActorService.Context,
+                this.StateProviderReplica.GetType().ToString());
+        }
+
+        /// <summary>
+        /// Gets the ActorTypeInformation for actor service.
+        /// </summary>
+        /// <value>
+        /// <see cref="Runtime.ActorTypeInformation"/>
+        /// for the actor hosted by the service replica.
+        /// </value>
+        public ActorTypeInformation ActorTypeInformation
+        {
+            get { return this.actorTypeInformation; }
+        }
+
+        /// <summary>
+        /// Gets a <see cref="IActorStateProvider"/> that represents the state provider for the actor service.
+        /// </summary>
+        /// <value>
+        /// <see cref="IActorStateProvider"/>
+        /// representing the state provider for the actor service.
+        /// </value>
+        public IActorStateProvider StateProvider
+        {
+            get { return this.stateProvider; }
+        }
+
+        /// <summary>
+        /// Gets the settings for the actor service.
+        /// </summary>
+        /// <value>
+        /// Settings for the actor service.
+        /// </value>
+        public ActorServiceSettings Settings
+        {
+            get { return this.settings; }
+        }
+
+        internal IActorActivator ActorActivator
+        {
+            get { return this.actorActivator; }
+        }
+
+#if !DotNetCoreClr
+
+        internal Remoting.V1.Runtime.ActorMethodDispatcherMap MethodDispatcherMapV1
+        {
+            get { return this.methodDispatcherMapV1; }
+            set { this.methodDispatcherMapV1 = value; }
+        }
+#endif
+
+        internal Remoting.V2.Runtime.ActorMethodDispatcherMap MethodDispatcherMapV2
+        {
+            get { return this.methodDispatcherMapV2; }
+            set { this.methodDispatcherMapV2 = value; }
+        }
+
+        internal ActorMethodFriendlyNameBuilder MethodFriendlyNameBuilder
+        {
+            get { return this.methodFriendlyNameBuilder; }
+        }
+
+        internal IActorManager ActorManager
+        {
+            get { return this.actorManagerAdapter.ActorManager; }
+        }
+
+        #region IActorService Members
+
+        /// <summary>
+        /// Deletes an Actor from the Actor service.
+        /// </summary>
+        /// <param name="actorId">The <see cref="ActorId"/> of the actor to be deleted.</param>
+        /// <param name="cancellationToken">Propagates notification that operations should be canceled.</param>
+        /// <returns>A task that represents the asynchronous operation of call to server.</returns>
+        /// <remarks>
+        /// <para>An active actor, will be deactivated and its state will also be deleted from state provider.</para>
+        /// <para>An in-active actor's state will be deleted from state provider.</para>
+        /// <para>If this method is called for a non-existent actor id in the system, it will be a no-op.</para>
+        /// </remarks>
+        Task IActorService.DeleteActorAsync(ActorId actorId, CancellationToken cancellationToken)
+        {
+            return this.ActorManager.DeleteActorAsync(
+                Guid.NewGuid().ToString(),
+                actorId,
+                cancellationToken);
+        }
+
+        /// <summary>
+        /// Gets the list of Actors by querying the actor service.
+        /// </summary>
+        /// <param name="continuationToken">A continuation token to start querying the results from.
+        /// A null value of continuation token means start returning values form the beginning.</param>
+        /// <param name="cancellationToken">Propagates notification that operations should be canceled.</param>
+        /// <returns>A task that represents the asynchronous operation of call to server.</returns>
+        Task<PagedResult<ActorInformation>> IActorService.GetActorsAsync(
+            ContinuationToken continuationToken,
+            CancellationToken cancellationToken)
+        {
+            return this.ActorManager.GetActorsFromStateProvider(
+                continuationToken,
+                cancellationToken);
+        }
+
+        /// <inheritdoc/>
+        Task<ReminderPagedResult<KeyValuePair<ActorId, List<ActorReminderState>>>> IActorService.GetRemindersAsync(
+           ActorId actorId,
+           ContinuationToken continuationToken,
+           CancellationToken cancellationToken)
+        {
+            return this.ActorManager.GetRemindersFromStateProviderAsync(
+                actorId,
+                continuationToken,
+                cancellationToken);
+        }
+
+        #endregion
+
+        internal IActorStateManager CreateStateManager(ActorBase actor)
+        {
+            return this.stateManagerFactory.Invoke(actor, this.StateProvider);
+        }
+
+        internal void InitializeInternal(ActorMethodFriendlyNameBuilder methodNameBuilder)
+        {
+            this.methodFriendlyNameBuilder = methodNameBuilder;
+#if !DotNetCoreClr
+            this.MethodDispatcherMapV1 =
+                new Actors.Remoting.V1.Runtime.ActorMethodDispatcherMap(this.ActorTypeInformation);
+#endif
+            this.MethodDispatcherMapV2 =
+                new Actors.Remoting.V2.Runtime.ActorMethodDispatcherMap(this.ActorTypeInformation);
+        }
+
+        internal bool GetRejectWriteState()
+        {
+            return (bool)this.getGetRejectWriteStateMethodInfo.Invoke(this.actorsMigrationUtility, new object[] { this.stateProvider });
+        }
+
+#region StatefulServiceBase Overrides
+
+        /// <summary>
+        /// Overrides <see cref="Microsoft.ServiceFabric.Services.Runtime.StatefulServiceBase.CreateServiceReplicaListeners()"/>.
+        /// </summary>
+        /// <returns>Endpoint string pairs like
+        /// {"Endpoints":{"Listener1":"Endpoint1","Listener2":"Endpoint2" ...}}</returns>
+        protected override IEnumerable<ServiceReplicaListener> CreateServiceReplicaListeners()
+        {
+            var types = new List<Type> { this.ActorTypeInformation.ImplementationType };
+            types.AddRange(this.ActorTypeInformation.InterfaceTypes);
+
+            var provider = ActorRemotingProviderAttribute.GetProvider(types);
+            var serviceReplicaListeners = new List<ServiceReplicaListener>();
+#if !DotNetCoreClr
+            if (Services.Remoting.Helper.IsRemotingV1(provider.RemotingListenerVersion))
+            {
+               serviceReplicaListeners.Add(
+                    new ServiceReplicaListener((t) => { return provider.CreateServiceRemotingListener(this); }));
+            }
+#endif
+            if (Services.Remoting.Helper.IsEitherRemotingV2(provider.RemotingListenerVersion))
+            {
+                var listeners = provider.CreateServiceRemotingListeners();
+                foreach (var kvp in listeners)
+                {
+                    serviceReplicaListeners.Add(new ServiceReplicaListener(
+                        t =>
+                    {
+                        return kvp.Value(this);
+                    }, kvp.Key));
+                }
+            }
+
+            // If Migration attibute is set to source and StateProvider is KvsActorStateProvider
+            if (this.IsMigrationSource())
+            {
+                this.InitializeActorMigrationUtility();
+                serviceReplicaListeners.Add(new ServiceReplicaListener(
+                    serviceContext =>
+                {
+                    return (ICommunicationListener)this.getKVSKestrelCommunicationListnerMethodInfo.Invoke(this.actorsMigrationUtility, new object[] { serviceContext, this.actorTypeInformation, this.stateProvider });
+                },
+                    "_KVSMigrationEP_"/*TODO: Get the listener name from constants*/));
+            }
+            else if (this.IsMigrationTarget())
+            {
+                this.InitializeActorMigrationUtility();
+                serviceReplicaListeners.Add(new ServiceReplicaListener(
+                    serviceContext =>
+                    {
+                        return (ICommunicationListener)this.getRCKestrelCommunicationListnerMethodInfo.Invoke(this.actorsMigrationUtility, new object[] { serviceContext, this.actorTypeInformation, this.stateProvider });
+                    },
+                    "RC Migration Listner"));
+            }
+
+            return serviceReplicaListeners;
+        }
+
+        /// <summary>
+        /// Overrides <see cref="StatefulServiceBase.RunAsync(CancellationToken)"/>.
+        /// </summary>
+        /// <param name="cancellationToken">The token to monitor for cancellation requests.</param>
+        /// <returns>
+        /// A task that represents the asynchronous operation of loading reminders when the replica becomes primary.
+        /// </returns>
+        /// <remarks>
+        /// If you need to override this method, please make sure to call this method from your overridden method.
+        /// Also make sure your implementation of overridden method conforms to the guideline specified for
+        /// <see cref="StatefulServiceBase.RunAsync(CancellationToken)"/>.
+        /// <para>
+        /// Failing to do so can cause failover, reconfiguration or upgrade of your actor service to get stuck and
+        /// can impact availibility of your service.
+        /// </para>
+        /// </remarks>
+        protected override async Task RunAsync(CancellationToken cancellationToken)
+        {
+            // If Migration attibute is set to source and StateProvider is KvsActorStateProvider
+            if (this.IsMigrationSource())
+            {
+                (this.stateProvider as KvsActorStateProvider).CheckTombstoneCleanupIsDisabled();
+            }
+
+            if (this.IsMigrationTarget())
+            {
+                var migrationOrchestrator = (IMigrationOrchestrator)this.GetMigrationOrchestratorObject();
+                await migrationOrchestrator.StartMigration(cancellationToken);
+            }
+
+            await this.ActorManager.StartLoadingRemindersAsync(cancellationToken);
+        }
+
+        /// <summary>
+        /// Overrides <see cref="StatefulServiceBase.OnChangeRoleAsync(ReplicaRole, CancellationToken)"/>.
+        /// </summary>
+        /// <param name="newRole">The new role for the replica.</param>
+        /// <param name="cancellationToken">The token to monitor for cancellation requests.</param>
+        /// <returns>A task that represents the asynchronous operation performed when the replica becomes primary.</returns>
+        protected override async Task OnChangeRoleAsync(ReplicaRole newRole, CancellationToken cancellationToken)
+        {
+            ActorTrace.Source.WriteInfoWithId(
+                TraceType,
+                this.Context.TraceId,
+                "Begin change role. New role: {0}.",
+                newRole);
+
+            if (newRole == ReplicaRole.Primary)
+            {
+                this.actorManagerAdapter.ActorManager = new ActorManager(this);
+                await this.actorManagerAdapter.OpenAsync(this.Partition, cancellationToken);
+                this.ActorManager.DiagnosticsEventManager.ActorChangeRole(this.replicaRole, newRole);
+            }
+            else
+            {
+                if ((this.ActorManager != null) && (this.ActorManager.DiagnosticsEventManager != null))
+                {
+                    this.ActorManager.DiagnosticsEventManager.ActorChangeRole(this.replicaRole, newRole);
+                }
+
+                await this.actorManagerAdapter.CloseAsync(cancellationToken);
+            }
+
+            this.replicaRole = newRole;
+            ActorTrace.Source.WriteInfoWithId(
+                TraceType,
+                this.Context.TraceId,
+                "End change role. New role: {0}.",
+                newRole);
+        }
+
+        /// <summary>
+        /// Overrides <see cref="StatefulServiceBase.OnCloseAsync(CancellationToken)"/>.
+        /// </summary>
+        /// <param name="cancellationToken">The token to monitor for cancellation requests.</param>
+        /// <returns>A task that represents the asynchronous operation performed when the replica is closed.</returns>
+        protected override async Task OnCloseAsync(CancellationToken cancellationToken)
+        {
+            ActorTrace.Source.WriteInfoWithId(TraceType, this.Context.TraceId, "Begin close.");
+
+            ActorTelemetry.ActorServiceReplicaCloseEvent(this.ActorManager.ActorService.Context);
+
+            await this.actorManagerAdapter.CloseAsync(cancellationToken);
+
+            ActorTrace.Source.WriteInfoWithId(TraceType, this.Context.TraceId, "End close.");
+        }
+
+        /// <summary>
+        /// Overrides <see cref="StatefulServiceBase.OnAbort()"/>.
+        /// </summary>
+        protected override void OnAbort()
+        {
+            ActorTrace.Source.WriteInfoWithId(TraceType, this.Context.TraceId, "Abort.");
+
+            this.actorManagerAdapter.Abort();
+        }
+
+#endregion
+        private static IActorStateManager DefaultActorStateManagerFactory(
+            ActorBase actorBase,
+            IActorStateProvider actorStateProvider)
+        {
+            return new ActorStateManager(actorBase, actorStateProvider);
+        }
+
+        private ActorBase DefaultActorFactory(ActorService actorService, ActorId actorId)
+        {
+            return (ActorBase)Activator.CreateInstance(
+                this.ActorTypeInformation.ImplementationType,
+                actorService,
+                actorId);
+        }
+
+        private void InitializeActorMigrationUtility()
+        {
+            var currentAssembly = typeof(ActorService).GetTypeInfo().Assembly;
+
+            var actorsMigrationAssembly = new AssemblyName
+            {
+                Name = ActorsMigrationAssemblyName,
+                Version = currentAssembly.GetName().Version,
+#if !DotNetCoreClr
+                CultureInfo = currentAssembly.GetName().CultureInfo,
+#endif
+                ProcessorArchitecture = currentAssembly.GetName().ProcessorArchitecture,
+            };
+
+            actorsMigrationAssembly.SetPublicKeyToken(currentAssembly.GetName().GetPublicKeyToken());
+
+            var actorsMigrationUtilityTypeName = Actors.Helper.CreateQualifiedNameForAssembly(
+                actorsMigrationAssembly.FullName,
+                ActorsMigrationUtilityClassFullName);
+
+            var actorsMigrationUtilityType = Type.GetType(actorsMigrationUtilityTypeName, true);
+            this.actorsMigrationUtility = Activator.CreateInstance(actorsMigrationUtilityType);
+            this.getKVSKestrelCommunicationListnerMethodInfo = actorsMigrationUtilityType.GetMethod(ActorsMigrationGetKVSKestrelCommunicationListnerMethod);
+            this.getRCKestrelCommunicationListnerMethodInfo = actorsMigrationUtilityType.GetMethod(ActorsMigrationGetRCKestrelCommunicationListnerMethod);
+            this.getGetRejectWriteStateMethodInfo = actorsMigrationUtilityType.GetMethod(ActorsMigrationGetRejectWriteStateMethod);
+        }
+
+        private Type GetKVStoRCMigrationActorStateProviderType()
+        {
+            var currentAssembly = typeof(ActorService).GetTypeInfo().Assembly;
+
+            var actorsMigrationAssembly = new AssemblyName
+            {
+                Name = ActorsMigrationAssemblyName,
+                Version = currentAssembly.GetName().Version,
+#if !DotNetCoreClr
+                CultureInfo = currentAssembly.GetName().CultureInfo,
+#endif
+                ProcessorArchitecture = currentAssembly.GetName().ProcessorArchitecture,
+            };
+
+            actorsMigrationAssembly.SetPublicKeyToken(currentAssembly.GetName().GetPublicKeyToken());
+            var kVStoRCMigrationActorStateProviderTypeName = Actors.Helper.CreateQualifiedNameForAssembly(
+                actorsMigrationAssembly.FullName,
+                KVSToRCMigrationActorStateProviderClassFullName);
+
+            return Type.GetType(kVStoRCMigrationActorStateProviderTypeName, true);
+        }
+
+        private object GetMigrationOrchestratorObject()
+        {
+            var currentAssembly = typeof(ActorService).GetTypeInfo().Assembly;
+
+            var actorsMigrationAssembly = new AssemblyName
+            {
+                Name = ActorsMigrationAssemblyName,
+                Version = currentAssembly.GetName().Version,
+#if !DotNetCoreClr
+                CultureInfo = currentAssembly.GetName().CultureInfo,
+#endif
+                ProcessorArchitecture = currentAssembly.GetName().ProcessorArchitecture,
+            };
+
+            actorsMigrationAssembly.SetPublicKeyToken(currentAssembly.GetName().GetPublicKeyToken());
+
+            var actorsMigrationOrchestratorTypeName = Actors.Helper.CreateQualifiedNameForAssembly(
+                actorsMigrationAssembly.FullName,
+                MigrationOrchestratorClassFullName);
+
+            var actorsMigrationOrchestratorType = Type.GetType(actorsMigrationOrchestratorTypeName, true);
+            return Activator.CreateInstance(actorsMigrationOrchestratorType, new object[] { this.stateProvider, this.actorTypeInformation });
+        }
+
+        private bool IsMigrationSource()
+        {
+            var types = new List<Type> { this.ActorTypeInformation.ImplementationType };
+            types.AddRange(this.ActorTypeInformation.InterfaceTypes);
+
+            return (Actors.Helper.IsMigrationSource(types) && this.StateProviderReplica is KvsActorStateProvider);
+        }
+
+        private bool IsMigrationTarget()
+        {
+            var types = new List<Type> { this.ActorTypeInformation.ImplementationType };
+            types.AddRange(this.ActorTypeInformation.InterfaceTypes);
+
+            return (Actors.Helper.IsMigrationTarget(types) && (this.StateProviderReplica.GetType() == this.GetKVStoRCMigrationActorStateProviderType()));
+        }
+    }
+}