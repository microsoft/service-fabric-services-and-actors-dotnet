--- conflicted
+++ resolved
@@ -16,7 +16,7 @@
     using Microsoft.ServiceFabric.Services.Remoting.V1.Runtime;
 #endif
     /// <summary>
-    /// Represents a base type for attribute that sets the default service remoting provider to use for 
+    /// This is a base type for attribute that sets the default service remoting provider to use for 
     /// remoting the service interfaces defined and used in the assembly.
     /// </summary>
     /// <remarks>
@@ -89,13 +89,8 @@
         /// Creates a service remoting client factory that can be used by the 
         /// <see cref="ServiceProxyFactory"/> to create a proxy for the remoted interface of the service.
         /// </summary>
-<<<<<<< HEAD
-        /// <param name="callbackClient">The client implementation where the callbacks should be dispatched.</param>
-        /// <returns>An <see cref="Microsoft.ServiceFabric.Services.Remoting.Client.IServiceRemotingClientFactory"/>.</returns>
-=======
         /// <param name="callbackClient">Client implementation where the callbacks should be dispatched.</param>
         /// <returns>An <see cref="IServiceRemotingClientFactory"/>.</returns>
->>>>>>> 5bda86c8
         public abstract IServiceRemotingClientFactory CreateServiceRemotingClientFactory(
             Remoting.V1.IServiceRemotingCallbackClient callbackClient);
 
