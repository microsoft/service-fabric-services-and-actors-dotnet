// ------------------------------------------------------------
// Copyright (c) Microsoft Corporation.  All rights reserved.
// Licensed under the MIT License (MIT). See License.txt in the repo root for license information.
// ------------------------------------------------------------
namespace Microsoft.ServiceFabric.Services.Runtime
{
    using System;
    using System.Collections.Generic;
    using System.Collections.ObjectModel;
    using System.Fabric;
    using System.Linq;
    using System.Threading;
    using System.Threading.Tasks;
    using Microsoft.ServiceFabric.Data;
    using Microsoft.ServiceFabric.Services.Communication.Runtime;

    /// <summary>
    /// Represents the base class for Microsoft Service Fabric based stateful reliable service.
    /// </summary>
    public abstract class StatefulServiceBase : IStatefulUserServiceReplica
    {
        private readonly RestoreContext restoreContext;
        private readonly StatefulServiceContext serviceContext;
        private readonly IStateProviderReplica stateProviderReplica;

        private IReadOnlyDictionary<string, string> addresses;

        /// <summary>
        /// Creates a new stateful service.
        /// </summary>
        /// <param name="serviceContext">
        /// A <see cref="StatefulServiceContext"/> describes the service context, which it provides information like replica ID, partition ID, and service name.
        /// </param>
        /// <param name="stateProviderReplica">
        /// A <see cref="IStateProviderReplica"/> represents a reliable state provider replica.
        /// </param>
        /// <exception cref="ArgumentNullException"></exception>
        protected StatefulServiceBase(
            StatefulServiceContext serviceContext,
            IStateProviderReplica stateProviderReplica)
        {
            if (serviceContext == null)
            {
                throw new ArgumentNullException(nameof(serviceContext));
            }
<<<<<<< HEAD
=======

>>>>>>> fd17cc93
            if (stateProviderReplica == null)
            {
                throw new ArgumentNullException(nameof(stateProviderReplica));
            }

            this.stateProviderReplica = stateProviderReplica;
            this.stateProviderReplica.OnDataLossAsync = this.OnDataLossAsync;
            this.restoreContext = new RestoreContext(this.stateProviderReplica);
            this.serviceContext = serviceContext;
            this.addresses = new ReadOnlyDictionary<string, string>(new Dictionary<string, string>());
        }

        internal IStateProviderReplica StateProviderReplica
        {
            get { return this.stateProviderReplica; }
        }

        /// <summary>
        /// Gets the service context that this stateful service is operating under.
        /// It provides information like replica ID, partition ID, service name etc.
        /// </summary>
        /// <value>
        /// A <see cref="StatefulServiceContext"/> describes the service context, which it provides information like replica ID, partition ID, and service name.
        /// </value>
        public StatefulServiceContext Context
        {
            get { return this.serviceContext; }
        }
        
        /// <summary>
        /// Gets the list of all the addresses for this service replica
        /// as (ListenerName, Endpoint) key-value pair.
        /// </summary>
        /// <returns>
        /// An <see cref="IReadOnlyDictionary{k,v}"/> containing list of addresses as
        /// (ListenerName, Endpoint) key-value pair.
        /// </returns>
        protected IReadOnlyDictionary<string, string> GetAddresses()
        {
            return this.addresses;
        }

        /// <summary>
        /// The service partition to which current service replica belongs. 
        /// </summary>
        /// <value>
        /// An <see cref="IStatefulServicePartition"/> that represents the 
        /// partition to which this service replica belongs.
        /// </value>
        protected IStatefulServicePartition Partition { get; private set; }

        /// <summary>
        /// Override this method to supply the communication listeners for the service replica. The endpoints returned by the communication listener
        /// are stored as a JSON string of ListenerName, Endpoint string pairs like 
        /// <code>{"Endpoints":{"Listener1":"Endpoint1","Listener2":"Endpoint2" ...}}</code>
        /// <para>
        /// For information about Reliable Services life cycle please see
        /// https://docs.microsoft.com/azure/service-fabric/service-fabric-reliable-services-lifecycle
        /// </para>
        /// </summary>
        /// <returns>List of <see cref="ServiceReplicaListener"/> </returns>
        protected virtual IEnumerable<ServiceReplicaListener> CreateServiceReplicaListeners()
        {
            return Enumerable.Empty<ServiceReplicaListener>();
        }

        /// <summary>
        /// This method is called when the replica is being opened and it is the final step of opening the service.
        /// Override this method to be notified that Open has completed for this replica's internal components.
        /// <para>
        /// For information about Reliable Services life cycle please see
        /// https://docs.microsoft.com/azure/service-fabric/service-fabric-reliable-services-lifecycle
        /// </para>
        /// </summary>
        /// <param name="openMode"><see cref="ReplicaOpenMode"/> for this service replica.</param>
        /// <param name="cancellationToken">Cancellation token to monitor for cancellation requests.</param>
        /// <returns>
        /// A <see cref="Task">Task</see> that represents outstanding operation.
        /// </returns>
        protected virtual Task OnOpenAsync(ReplicaOpenMode openMode, CancellationToken cancellationToken)
        {
            return Task.FromResult(true);
        }

        /// <summary>
        /// This method is called when role of the replica is changing and it is the final step before completing <see cref="IStatefulServiceReplica.ChangeRoleAsync"/>.
        /// Override this method to be notified that ChangeRole has completed for this replica's internal components.
        /// <para>
        /// For information about Reliable Services life cycle please see
        /// https://docs.microsoft.com/azure/service-fabric/service-fabric-reliable-services-lifecycle
        /// </para>
        /// </summary>
        /// <param name="newRole">New <see cref="ReplicaRole"/> for this service replica.</param>
        /// <param name="cancellationToken">Cancellation token to monitor for cancellation requests.</param>
        /// <returns>
        /// A <see cref="Task"/> that represents outstanding operation.
        /// </returns>
        protected virtual Task OnChangeRoleAsync(ReplicaRole newRole, CancellationToken cancellationToken)
        {
            return Task.FromResult(true);
        }

        /// <summary>
        /// This method is implemented as a processing loop and will only be called when the replica is primary with write status.
        /// Override this method with the application logic. 
        /// <para>
        /// For information about Reliable Services life cycle please see
        /// https://docs.microsoft.com/azure/service-fabric/service-fabric-reliable-services-lifecycle
        /// </para>
        /// </summary>
        /// <param name="cancellationToken">Cancellation token to monitor for cancellation requests.</param>
        /// <returns>
        /// A <see cref="Task">Task</see> that represents outstanding operation.
        /// </returns>
        /// <remarks>
        /// Please ensure you follow these guidelines when overriding <see cref="RunAsync"/>:
        /// <list type="bullet">
        ///     <item>
        ///         <description>
        ///         Make sure <paramref name="cancellationToken"/> passed to <see cref="RunAsync"/> is honored and once 
        ///         it has been signaled, <see cref="RunAsync"/> exits gracefully as soon as possible. Please note that
        ///         if <see cref="RunAsync"/> has finished its intended work, it does not need to wait for 
        ///         <paramref name="cancellationToken"/> to be signaled and can return gracefully.
        ///         </description>
        ///     </item>
        ///     <item>
        ///         <description>
        ///         Service Fabric runtime does not handle all exception(s) escaping from <see cref="RunAsync"/>. If an unhandled
        ///         exception escapes from <see cref="RunAsync"/>, then Service Fabric runtime takes following action(s):
        ///         <list type="bullet">
        ///             <item>
        ///                 <description>
        ///                 If a <see cref="FabricException"/> (or one of its derived exception) escapes from <see cref="RunAsync"/>, 
        ///                 Service Fabric runtime will restart this service replica. A health warning will be appear in Service Fabric
        ///                 Explorer containing details about unhandled exception.
        ///                 </description>
        ///             </item>
        ///             <item>
        ///                 <description>
        ///                 If an <see cref="OperationCanceledException"/> escapes from <see cref="RunAsync"/> and Service Fabric runtime
        ///                 has requested cancellation by signaling <paramref name="cancellationToken"/> passed to <see cref="RunAsync"/>,
        ///                 Service Fabric runtime handles this exception and considers it as graceful completion of <see cref="RunAsync"/>.
        ///                 </description>
        ///             </item>
        ///             <item>
        ///                 <description>
        ///                 If an <see cref="OperationCanceledException"/> escapes from <see cref="RunAsync"/> and Service Fabric runtime
        ///                 has NOT requested cancellation by signaling <paramref name="cancellationToken"/> passed to <see cref="RunAsync"/>,
        ///                 the process that is hosting this service replica is brought down. This will impact all other service replicas 
        ///                 that are hosted by the same process. The details about unhandled exceptions can be viewed in Windows Event Viewer.
        ///                 </description>
        ///             </item>
        ///             <item>
        ///                 <description>
        ///                 If an exception of any other type escapes from <see cref="RunAsync"/> then the process that is hosting this
        ///                 service replica is brought down. This will impact all other service replicas that are hosted by the
        ///                 same process. The details about unhandled exceptions can be viewed in Windows Event Viewer.
        ///                 </description>
        ///             </item>
        ///         </list>
        ///         </description>
        ///     </item>
        /// </list>
        /// <para>
        /// Failing to conform to these guidelines can cause fail-over, reconfiguration or upgrade of your service to get stuck
        /// and can impact availability of your service.
        /// </para>
        /// </remarks>
        protected virtual Task RunAsync(CancellationToken cancellationToken)
        {
            return Task.FromResult(true);
        }

        /// <summary>
        /// This method is called as the final step of closing the service gracefully.
        /// Override this method to be notified that Close has completed for this replica's internal components.
        /// <para>
        /// For information about Reliable Services life cycle please see
        /// https://docs.microsoft.com/azure/service-fabric/service-fabric-reliable-services-lifecycle
        /// </para>
        /// </summary>
        /// <param name="cancellationToken">Cancellation token to monitor for cancellation requests.</param>
        /// <returns>
        /// A <see cref="System.Threading.Tasks.Task">Task</see> that represents outstanding operation.
        /// </returns>
        protected virtual Task OnCloseAsync(CancellationToken cancellationToken)
        {
            return Task.FromResult(true);
        }

        /// <summary>
        /// The notification that the service is being aborted. RunAsync MAY be running concurrently
        /// with the execution of this method, as cancellation is not awaited on the abort path. 
        /// <para>
        /// For information about Reliable Services life cycle please see
        /// https://docs.microsoft.com/azure/service-fabric/service-fabric-reliable-services-lifecycle
        /// </para>
        /// </summary>
        protected virtual void OnAbort()
        {
        }
        
        IReadOnlyDictionary<string, string> IStatefulUserServiceReplica.Addresses
        {
            set { Volatile.Write(ref this.addresses, value); }
        }

        IStatefulServicePartition IStatefulUserServiceReplica.Partition
        {
            set { this.Partition = value; }
        }

        IStateProviderReplica IStatefulUserServiceReplica.CreateStateProviderReplica()
        {
            return this.StateProviderReplica;
        }

        IEnumerable<ServiceReplicaListener> IStatefulUserServiceReplica.CreateServiceReplicaListeners()
        {
            return this.CreateServiceReplicaListeners();
        }

        Task IStatefulUserServiceReplica.OnOpenAsync(ReplicaOpenMode openMode, CancellationToken cancellationToken)
        {
            return this.OnOpenAsync(openMode, cancellationToken);
        }

        Task IStatefulUserServiceReplica.RunAsync(CancellationToken cancellationToken)
        {
            return this.RunAsync(cancellationToken);
        }

        Task IStatefulUserServiceReplica.OnChangeRoleAsync(ReplicaRole newRole, CancellationToken cancellationToken)
        {
            return this.OnChangeRoleAsync(newRole, cancellationToken);
        }

        Task IStatefulUserServiceReplica.OnCloseAsync(CancellationToken cancellationToken)
        {
            return this.OnCloseAsync(cancellationToken);
        }

        void IStatefulUserServiceReplica.OnAbort()
        {
            this.OnAbort();
        }

        /// <summary>
        /// This method is called during suspected data loss. 
        /// You can override this method to restore the service in case of data loss.
        /// </summary>
        /// <param name="restoreCtx">
        /// A <see cref="RestoreContext"/> to be used to restore the service.
        /// </param>
        /// <param name="cancellationToken">
        /// <see cref="CancellationToken"/> to monitor for cancellation requests.
        /// </param>
        /// <returns>
        /// A Task that represents the asynchronous restore operation.
        /// True indicates that the state has been restored.
        /// False indicates that the replica's state has not been modified.
        /// </returns>
        protected virtual Task<bool> OnDataLossAsync(RestoreContext restoreCtx, CancellationToken cancellationToken)
        {
            return Task.FromResult(false);
        }

        #region Backup and Restore APIs

        /// <summary>
        /// Performs a backup of all reliable state managed by this <see cref="StatefulServiceBase"/>.
        /// </summary>
        /// <param name="backupDescription">
        /// A <see cref="BackupDescription"/> describing the backup request.
        /// </param>
        /// <returns>Task that represents the asynchronous backup operation.</returns>
        public Task BackupAsync(BackupDescription backupDescription)
        {
            return this.StateProviderReplica.BackupAsync(
                backupDescription.Option,
                TimeSpan.FromHours(1),
                CancellationToken.None,
                backupDescription.BackupCallback);
        }

        /// <summary>
        /// Performs a backup of all reliable state managed by this <see cref="StatefulServiceBase"/>.
        /// </summary>
        /// <param name="backupDescription">A <see cref="BackupDescription"/> describing the backup request.</param>
        /// <param name="timeout">The timeout for this operation.</param>
        /// <param name="cancellationToken">The cancellation token is used to monitor for cancellation requests.</param>
        /// <returns>Task that represents the asynchronous backup operation.</returns>
        /// <remarks>
        /// Boolean returned by the backupCallback indicate whether the service was able to successfully move the backup folder to an external location.
        /// If false is returned, BackupAsync throws InvalidOperationException with the relevant message indicating backupCallback returned false.
        /// Also, backup will be marked as unsuccessful.
        /// </remarks>
        public Task BackupAsync(
            BackupDescription backupDescription,
            TimeSpan timeout,
            CancellationToken cancellationToken)
        {
            return this.StateProviderReplica.BackupAsync(
                backupDescription.Option,
                timeout,
                cancellationToken,
                backupDescription.BackupCallback);
        }

        #endregion

        #region OnDataLoss

        /// <summary>
        /// This method is called during suspected data-loss.
        /// </summary>
        /// <param name="cancellationToken"></param>
        /// <returns>
        /// Task that represents the asynchronous operation.
        /// True indicates that the state has been restored.
        /// </returns>
        private Task<bool> OnDataLossAsync(CancellationToken cancellationToken)
        {
            return this.OnDataLossAsync(this.restoreContext, cancellationToken);
        }

        #endregion
    }
}<|MERGE_RESOLUTION|>--- conflicted
+++ resolved
@@ -43,10 +43,7 @@
             {
                 throw new ArgumentNullException(nameof(serviceContext));
             }
-<<<<<<< HEAD
-=======
-
->>>>>>> fd17cc93
+
             if (stateProviderReplica == null)
             {
                 throw new ArgumentNullException(nameof(stateProviderReplica));
